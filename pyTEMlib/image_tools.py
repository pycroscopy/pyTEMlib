<<<<<<< HEAD
"""
image_tools.py
by Gerd Duscher, UTK
part of pyTEMlib
MIT license except where stated differently
"""

import numpy as np
import matplotlib
import matplotlib as mpl
import matplotlib.pylab as plt
import matplotlib.widgets as mwidgets
# from matplotlib.widgets import RectangleSelector

import sidpy
import pyTEMlib.file_tools as ft
import pyTEMlib.sidpy_tools

from tqdm.auto import trange, tqdm

# import itertools
from itertools import product

from scipy import fftpack
import scipy
# from scipy import signal
from scipy.interpolate import interp1d  # , interp2d
import scipy.optimize as optimization

# Multidimensional Image library
import scipy.ndimage as ndimage
import scipy.constants as const

# from scipy.spatial import Voronoi, KDTree, cKDTree

import skimage

import skimage.registration as registration
# from skimage.feature import register_translation  # blob_dog, blob_doh
from skimage.feature import peak_local_max
# from skimage.measure import points_in_poly

# our blob detectors from the scipy image package
from skimage.feature import blob_log  # blob_dog, blob_doh

from sklearn.feature_extraction import image
from sklearn.utils.extmath import randomized_svd
from sklearn.cluster import DBSCAN

from collections import Counter

# center diff function
from skimage.filters import threshold_otsu, sobel
from scipy.optimize import leastsq
from sklearn.cluster import DBSCAN

from ase.build import fcc110

from scipy.ndimage import rotate
from scipy.interpolate import RegularGridInterpolator
from scipy.signal import fftconvolve


_SimpleITK_present = True
try:
    import SimpleITK as sitk
except ImportError:
    sitk = False
    _SimpleITK_present = False

if not _SimpleITK_present:
    print('SimpleITK not installed; Registration Functions for Image Stacks not available\n' +
          'install with: conda install -c simpleitk simpleitk ')


def get_atomic_pseudo_potential(fov, atoms, size=512, rotation=0):
    # Big assumption: the atoms are not near the edge of the unit cell
    # If any atoms are close to the edge (ex. [0,0]) then the potential will be clipped
    # before calling the function, shift the atoms to the center of the unit cell

    pixel_size = fov / size
    max_size = int(size * np.sqrt(2) + 1)  # Maximum size to accommodate rotation

    # Create unit cell potential
    positions = atoms.get_positions()[:, :2]
    atomic_numbers = atoms.get_atomic_numbers()
    unit_cell_size = atoms.cell.cellpar()[:2]

    unit_cell_potential = np.zeros((max_size, max_size))
    for pos, atomic_number in zip(positions, atomic_numbers):
        x = pos[0] / pixel_size
        y = pos[1] / pixel_size
        atom_width = 0.5  # Angstrom
        gauss_width = atom_width/pixel_size # important for images at various fov.  Room for improvement with theory
        gauss = pyTEMlib.probe_tools.make_gauss(max_size, max_size, width = gauss_width, x0=x, y0=y)
        unit_cell_potential += gauss * atomic_number  # gauss is already normalized to 1

    # Create interpolation function for unit cell potential
    x_grid = np.linspace(0, fov * max_size / size, max_size)
    y_grid = np.linspace(0, fov * max_size / size, max_size)
    interpolator = RegularGridInterpolator((x_grid, y_grid), unit_cell_potential, bounds_error=False, fill_value=0)

    # Vectorized computation of the full potential map with max_size
    x_coords, y_coords = np.meshgrid(np.linspace(0, fov, max_size), np.linspace(0, fov, max_size), indexing="ij")
    xtal_x = x_coords % unit_cell_size[0]
    xtal_y = y_coords % unit_cell_size[1]
    potential_map = interpolator((xtal_x.ravel(), xtal_y.ravel())).reshape(max_size, max_size)

    # Rotate and crop the potential map
    potential_map = rotate(potential_map, rotation, reshape=False)
    center = potential_map.shape[0] // 2
    potential_map = potential_map[center - size // 2:center + size // 2, center - size // 2:center + size // 2]

    potential_map = scipy.ndimage.gaussian_filter(potential_map,3)

    return potential_map

def convolve_probe(ab, potential):
    # the pixel sizes should be the exact same as the potential
    final_sizes = potential.shape

    # Perform FFT-based convolution
    pad_height = pad_width = potential.shape[0] // 2
    potential = np.pad(potential, ((pad_height, pad_height), (pad_width, pad_width)), mode='constant')

    probe, A_k, chi = pyTEMlib.probe_tools.get_probe(ab, potential.shape[0], potential.shape[1],  scale = 'mrad', verbose= False)
    

    convolved = fftconvolve(potential, probe, mode='same')

    # Crop to original potential size
    start_row = pad_height
    start_col = pad_width
    end_row = start_row + final_sizes[0]
    end_col = start_col + final_sizes[1]

    image = convolved[start_row:end_row, start_col:end_col]   

    return probe, image


# Wavelength in 1/nm
def get_wavelength(e0):
    """
    Calculates the relativistic corrected de Broglie wave length of an electron

    Parameters
    ----------
    e0: float
      acceleration voltage in volt

    Returns
    -------
    wave length in 1/nm
    """

    eV = const.e * e0
    return const.h/np.sqrt(2*const.m_e*eV*(1+eV/(2*const.m_e*const.c**2)))*10**9


def fourier_transform(dset: sidpy.Dataset) -> sidpy.Dataset:
    """
        Reads information into dictionary 'tags', performs 'FFT', and provides a smoothed FT and reciprocal
        and intensity limits for visualization.

        Parameters
        ----------
        dset: sidpy.Dataset
            image

        Returns
        -------
        fft_dset: sidpy.Dataset
            Fourier transform with correct dimensions

        Example
        -------
        >>> fft_dataset = fourier_transform(sidpy_dataset)
        >>> fft_dataset.plot()
    """

    assert isinstance(dset, sidpy.Dataset), 'Expected a sidpy Dataset'

    selection = []
    image_dim = []
    # image_dim = get_image_dims(sidpy.DimensionTypes.SPATIAL)

    if dset.data_type == sidpy.DataType.IMAGE_STACK:
        image_dim = dset.get_image_dims()
        stack_dim = dset.get_dimensions_by_type('TEMPORAL')

        if len(image_dim) != 2:
            raise ValueError('need at least two SPATIAL dimension for an image stack')

        for i in range(dset.ndim):
            if i in image_dim:
                selection.append(slice(None))
            if len(stack_dim) == 0:
                stack_dim = i
                selection.append(slice(None))
            elif i in stack_dim:
                stack_dim = i
                selection.append(slice(None))
            else:
                selection.append(slice(0, 1))

        image_stack = np.squeeze(np.array(dset)[selection])
        new_image = np.sum(np.array(image_stack), axis=stack_dim)
    elif dset.data_type == sidpy.DataType.IMAGE:
        new_image = np.array(dset)
    else:
        return

    new_image = new_image - new_image.min()
    
    fft_transform = (np.fft.fftshift(np.fft.fft2(new_image)))

    image_dims = pyTEMlib.sidpy_tools.get_image_dims(dset)

    units_x = '1/' + dset._axes[image_dims[0]].units
    units_y = '1/' + dset._axes[image_dims[1]].units

    fft_dset = sidpy.Dataset.from_array(fft_transform)
    fft_dset.quantity = dset.quantity
    fft_dset.units = 'a.u.'
    fft_dset.data_type = 'IMAGE'
    fft_dset.source = dset.title
    fft_dset.modality = 'fft'

    fft_dset.set_dimension(0, sidpy.Dimension(np.fft.fftshift(np.fft.fftfreq(new_image.shape[0],
                                                                             d=dset.x[1]-dset.x[0])),

                                              name='u', units=units_x, dimension_type='RECIPROCAL',
                                              quantity='reciprocal_length'))
    fft_dset.set_dimension(1, sidpy.Dimension(np.fft.fftshift(np.fft.fftfreq(new_image.shape[1],
                                                                             d=dset.y[1]- dset.y[0])),
                                              name='v', units=units_y, dimension_type='RECIPROCAL',
                                              quantity='reciprocal_length'))

    return fft_dset


def power_spectrum(dset, smoothing=3):
    """
    Calculate power spectrum

    Parameters
    ----------
    dset: sidpy.Dataset
        image
    smoothing: int
        Gaussian smoothing

    Returns
    -------
    power_spec: sidpy.Dataset
        power spectrum with correct dimensions

    """

    fft_transform = fourier_transform(dset)  # dset.fft()
    fft_mag = np.abs(fft_transform)
    fft_mag2 = ndimage.gaussian_filter(fft_mag, sigma=(smoothing, smoothing), order=0)

    power_spec = fft_transform.like_data(np.log(1.+fft_mag2))

    # prepare mask
    x, y = np.meshgrid(power_spec.v.values, power_spec.u.values)
    mask = np.zeros(power_spec.shape)

    mask_spot = x ** 2 + y ** 2 > 1 ** 2
    mask = mask + mask_spot
    mask_spot = x ** 2 + y ** 2 < 11 ** 2
    mask = mask + mask_spot

    mask[np.where(mask == 1)] = 0  # just in case of overlapping disks

    minimum_intensity = np.array(power_spec)[np.where(mask == 2)].min() * 0.95
    maximum_intensity = np.array(power_spec)[np.where(mask == 2)].max() * 1.05
    power_spec.metadata = {'fft': {'smoothing': smoothing,
                                   'minimum_intensity': minimum_intensity, 'maximum_intensity': maximum_intensity}}
    power_spec.title = 'power spectrum ' + power_spec.source

    return power_spec


def diffractogram_spots(dset, spot_threshold, return_center=True, eps=0.1):
    """Find spots in diffractogram and sort them by distance from center

    Uses blob_log from scipy.spatial

    Parameters
    ----------
    dset: sidpy.Dataset
        diffractogram
    spot_threshold: float
        threshold for blob finder
    return_center: bool, optional
        return center of image if true
    eps: float, optional
        threshold for blob finder

    Returns
    -------
    spots: numpy array
        sorted position (x,y) and radius (r) of all spots
    """

    # spot detection (for future reference there is no symmetry assumed here)
    data = np.array(np.log(1+np.abs(dset)))
    data = data - data.min()
    data = data/data.max()
    # some images are strange and blob_log does not work on the power spectrum
    try:
        spots_random = blob_log(data, max_sigma=5, threshold=spot_threshold)
    except ValueError:
        spots_random = peak_local_max(np.array(data.T), min_distance=3, threshold_rel=spot_threshold)
        spots_random = np.hstack(spots_random, np.zeros((spots_random.shape[0], 1)))
            
    print(f'Found {spots_random.shape[0]} reflections')

    # Needed for conversion from pixel to Reciprocal space
    rec_scale = np.array([dset.u[1]-dset.u[0], dset.u[0]-dset.u[1]])
    
    spots_random[:, :2] = spots_random[:, :2]*rec_scale+[dset.u.values[0], dset.v.values[0]]
    # sort reflections
    spots_random[:, 2] = np.linalg.norm(spots_random[:, 0:2], axis=1)
    spots_index = np.argsort(spots_random[:, 2])
    spots = spots_random[spots_index]
    # third row is angles
    spots[:, 2] = np.arctan2(spots[:, 0], spots[:, 1])

    center = [0, 0]

    if return_center:
        points = spots[:, 0:2]

        # Calculate the midpoints between all points
        reshaped_points = points[:, np.newaxis, :]
        midpoints = (reshaped_points + reshaped_points.transpose(1, 0, 2)) / 2.0
        midpoints = midpoints.reshape(-1, 2)

        # Find the most dense cluster of midpoints
        dbscan = DBSCAN(eps=eps, min_samples=2)
        labels = dbscan.fit_predict(midpoints)
        cluster_counter = Counter(labels)
        largest_cluster_label = max(cluster_counter, key=cluster_counter.get)
        largest_cluster_points = midpoints[labels == largest_cluster_label]

        # Average of these midpoints must be the center
        center = np.mean(largest_cluster_points, axis=0)

    return spots, center


def center_diffractogram(dset, return_plot = True, smoothing = 1, min_samples = 10, beamstop_size = 0.1):
    try:
        diff = np.array(dset).T.astype(np.float16)
        diff[diff < 0] = 0
        threshold = threshold_otsu(diff)
        binary = (diff > threshold).astype(float)
        smoothed_image = ndimage.gaussian_filter(binary, sigma=smoothing) # Smooth before edge detection
        smooth_threshold = threshold_otsu(smoothed_image)
        smooth_binary = (smoothed_image > smooth_threshold).astype(float)

        # add a circle to mask the beamstop
        x, y = np.meshgrid(np.arange(dset.shape[0]), np.arange(dset.shape[1]))
        circle = (x - dset.shape[0] / 2) ** 2 + (y - dset.shape[1] / 2) ** 2 < (beamstop_size * dset.shape[0] / 2) ** 2
        smooth_binary[circle] = 1
        
        # Find the edges using the Sobel operator
        edges = sobel(smooth_binary)
        edge_points = np.argwhere(edges)

        # Use DBSCAN to cluster the edge points
        db = DBSCAN(eps=10, min_samples=min_samples).fit(edge_points)
        labels = db.labels_
        if len(set(labels)) == 1:
            raise ValueError("DBSCAN clustering resulted in only one group, check the parameters.")

        # Get the largest group of edge points
        unique, counts = np.unique(labels, return_counts=True)
        counts = dict(zip(unique, counts))
        largest_group = max(counts, key=counts.get)
        edge_points = edge_points[labels == largest_group]

        # Fit a circle to the diffraction ring
        def calc_distance(c, x, y):
            Ri = np.sqrt((x - c[0])**2 + (y - c[1])**2)
            return Ri - Ri.mean()
        x_m = np.mean(edge_points[:, 1])
        y_m = np.mean(edge_points[:, 0])
        center_guess = x_m, y_m
        center, ier = leastsq(calc_distance, center_guess, args=(edge_points[:, 1], edge_points[:, 0]))
        mean_radius = np.mean(calc_distance(center, edge_points[:, 1], edge_points[:, 0])) + np.sqrt((edge_points[:, 1] - center[0])**2 + (edge_points[:, 0] - center[1])**2).mean()
    
    finally:
        if return_plot:
            fig, ax = plt.subplots(1, 5, figsize=(14, 4), sharex=True, sharey=True)
            ax[0].set_title('Diffractogram')
            ax[0].imshow(dset.T, cmap='viridis')
            ax[1].set_title('Otsu Binary Image')
            ax[1].imshow(binary, cmap='gray')
            ax[2].set_title('Smoothed Binary Image')
            ax[2].imshow(smoothed_image, cmap='gray')

            ax[3].set_title('Smoothed Binary Image')
            ax[3].imshow(smooth_binary, cmap='gray')
            ax[4].set_title('Edge Detection and Fitting')
            ax[4].imshow(edges, cmap='gray')
            ax[4].scatter(center[0], center[1], c='r', s=10)
            circle = plt.Circle(center, mean_radius, color='red', fill=False)
            ax[4].add_artist(circle)
            for axis in ax:
                axis.axis('off')
            fig.tight_layout()
          
    return center


def adaptive_fourier_filter(dset, spots, low_pass=3, reflection_radius=0.3):
    """
    Use spots in diffractogram for a Fourier Filter

    Parameters:
    -----------
    dset: sidpy.Dataset
        image to be filtered
    spots: np.ndarray(N,2)
        sorted spots in diffractogram in 1/nm
    low_pass:  float
        low pass filter in center of diffractogram in 1/nm
    reflection_radius:  float
        radius of masked reflections in 1/nm

    Output:
    -------
            Fourier filtered image
    """

    if not isinstance(dset, sidpy.Dataset):
        raise TypeError('We need a sidpy.Dataset')
    fft_transform = fourier_transform(dset)

    # prepare mask
    x, y = np.meshgrid(fft_transform.v.values, fft_transform.u.values)
    mask = np.zeros(dset.shape)

    # mask reflections
    for spot in spots:
        mask_spot = (x - spot[1]) ** 2 + (y - spot[0]) ** 2 < reflection_radius ** 2  # make a spot
        mask = mask + mask_spot  # add spot to mask

    # mask zero region larger (low-pass filter = intensity variations)
    mask_spot = x ** 2 + y ** 2 < low_pass ** 2
    mask = mask + mask_spot
    mask[np.where(mask > 1)] = 1
    fft_filtered = np.array(fft_transform * mask)

    filtered_image = dset.like_data(np.fft.ifft2(np.fft.fftshift(fft_filtered)).real)
    filtered_image.title = 'Fourier filtered ' + dset.title
    filtered_image.source = dset.title
    filtered_image.metadata = {'analysis': 'adaptive fourier filtered', 'spots': spots,
                               'low_pass': low_pass, 'reflection_radius': reflection_radius}
    return filtered_image


def rotational_symmetry_diffractogram(spots):
    """ Test rotational symmetry of diffraction spots"""

    rotation_symmetry = []
    for n in [2, 3, 4, 6]:
        cc = np.array(
            [[np.cos(2 * np.pi / n), np.sin(2 * np.pi / n), 0], [-np.sin(2 * np.pi / n), np.cos(2 * np.pi / n), 0],
             [0, 0, 1]])
        sym_spots = np.dot(spots, cc)
        dif = []
        for p0, p1 in product(sym_spots[:, 0:2], spots[:, 0:2]):
            dif.append(np.linalg.norm(p0 - p1))
        dif = np.array(sorted(dif))

        if dif[int(spots.shape[0] * .7)] < 0.2:
            rotation_symmetry.append(n)
    return rotation_symmetry

#####################################################
# Registration Functions
#####################################################


def complete_registration(main_dataset, storage_channel=None):
    """Rigid and then non-rigid (demon) registration

    Performs rigid and then non-rigid registration, please see individual functions:
    - rigid_registration
    - demon_registration

    Parameters
    ----------
    main_dataset: sidpy.Dataset
        dataset of data_type 'IMAGE_STACK' to be registered
    storage_channel: h5py.Group
        optional - location in hdf5 file to store datasets

    Returns
    -------
    non_rigid_registered: sidpy.Dataset
    rigid_registered_dataset: sidpy.Dataset

    """

    if not isinstance(main_dataset, sidpy.Dataset):
        raise TypeError('We need a sidpy.Dataset')
    if main_dataset.data_type.name != 'IMAGE_STACK':
        raise TypeError('Registration makes only sense for an image stack')

    print('Rigid_Registration')

    rigid_registered_dataset = rigid_registration(main_dataset)

    print(rigid_registered_dataset)
    rigid_registered_dataset.data_type = 'IMAGE_STACK'
    print('Non-Rigid_Registration')

    non_rigid_registered = demon_registration(rigid_registered_dataset)
    return non_rigid_registered, rigid_registered_dataset


def demon_registration(dataset, verbose=False):
    """
    Diffeomorphic Demon Non-Rigid Registration

    Depends on:
        simpleITK and numpy
    Please Cite: http://www.simpleitk.org/SimpleITK/project/parti.html
    and T. Vercauteren, X. Pennec, A. Perchant and N. Ayache
    Diffeomorphic Demons Using ITK\'s Finite Difference Solver Hierarchy
    The Insight Journal, http://hdl.handle.net/1926/510 2007

    Parameters
    ----------
    dataset: sidpy.Dataset
        stack of image after rigid registration and cropping
    verbose: boolean
        optional for increased output
    Returns
    -------
        dem_reg: stack of images with non-rigid registration

    Example
    -------
    dem_reg = demon_reg(stack_dataset, verbose=False)
    """

    if not isinstance(dataset, sidpy.Dataset):
        raise TypeError('We need a sidpy.Dataset')
    if dataset.data_type.name != 'IMAGE_STACK':
        raise TypeError('Registration makes only sense for an image stack')

    dem_reg = np.zeros(dataset.shape)
    nimages = dataset.shape[0]
    if verbose:
        print(nimages)
    # create fixed image by summing over rigid registration

    fixed_np = np.average(np.array(dataset), axis=0)

    if not _SimpleITK_present:
        print('This feature is not available: \n Please install simpleITK with: conda install simpleitk -c simpleitk')

    fixed = sitk.GetImageFromArray(fixed_np)
    fixed = sitk.DiscreteGaussian(fixed, 2.0)

    # demons = sitk.SymmetricForcesDemonsRegistrationFilter()
    demons = sitk.DiffeomorphicDemonsRegistrationFilter()

    demons.SetNumberOfIterations(200)
    demons.SetStandardDeviations(1.0)

    resampler = sitk.ResampleImageFilter()
    resampler.SetReferenceImage(fixed)
    resampler.SetInterpolator(sitk.sitkBSpline)
    resampler.SetDefaultPixelValue(0)

    for i in trange(nimages):
        moving = sitk.GetImageFromArray(dataset[i])
        moving_f = sitk.DiscreteGaussian(moving, 2.0)
        displacement_field = demons.Execute(fixed, moving_f)
        out_tx = sitk.DisplacementFieldTransform(displacement_field)
        resampler.SetTransform(out_tx)
        out = resampler.Execute(moving)
        dem_reg[i, :, :] = sitk.GetArrayFromImage(out)

    print(':-)')
    print('You have successfully completed Diffeomorphic Demons Registration')

    demon_registered = dataset.like_data(dem_reg)
    demon_registered.title = 'Non-Rigid Registration'
    demon_registered.source = dataset.title

    demon_registered.metadata = {'analysis': 'non-rigid demon registration'}
    demon_registered.metadata['experiment'] = dataset.metadata['experiment'].copy()
    if 'input_crop' in dataset.metadata:
        demon_registered.metadata['input_crop'] = dataset.metadata['input_crop']
    if 'input_shape' in dataset.metadata:
        demon_registered.metadata['input_shape'] = dataset.metadata['input_shape']
    demon_registered.metadata['input_dataset'] = dataset.source
    demon_registered.data_type = 'IMAGE_STACK'
    return demon_registered


###############################
# Rigid Registration New 05/09/2020

def rigid_registration(dataset, sub_pixel=True):
    """
    Rigid registration of image stack with pixel accuracy

    Uses simple cross_correlation
    (we determine drift from one image to next)

    Parameters
    ----------
    dataset: sidpy.Dataset
        sidpy dataset with image_stack dataset

    Returns
    -------
    rigid_registered: sidpy.Dataset
        Registered Stack and drift (with respect to center image)
    """
    
    if not isinstance(dataset, sidpy.Dataset):
        raise TypeError('We need a sidpy.Dataset')
    if dataset.data_type.name != 'IMAGE_STACK':
        raise TypeError('Registration makes only sense for an image stack')
    
    frame_dim = []
    spatial_dim = []
    selection = []
    
    for i, axis in dataset._axes.items():
        if axis.dimension_type.name == 'SPATIAL':
            spatial_dim.append(i)
            selection.append(slice(None))
        else:
            frame_dim.append(i)
            selection.append(slice(0, 1))
    
    if len(spatial_dim) != 2:
        print('need two spatial dimensions')
    if len(frame_dim) != 1:
        print('need one frame dimensions')
    
    nopix = dataset.shape[spatial_dim[0]]
    nopiy = dataset.shape[spatial_dim[1]]
    nimages = dataset.shape[frame_dim[0]]
    
    print('Stack contains ', nimages, ' images, each with', nopix, ' pixels in x-direction and ', nopiy,
          ' pixels in y-direction')
    
    fixed = dataset[tuple(selection)].squeeze().compute()
    fft_fixed = np.fft.fft2(fixed)
    
    relative_drift = [[0., 0.]]
    
    for i in trange(nimages):
        selection[frame_dim[0]] = slice(i, i+1)
        moving = dataset[tuple(selection)].squeeze().compute()
        fft_moving = np.fft.fft2(moving)
        if sub_pixel:
            shift = skimage.registration.phase_cross_correlation(fft_fixed, fft_moving, upsample_factor=1000,
                                                                 space='fourier')[0]
        else:    
            image_product = fft_fixed * fft_moving.conj()
            cc_image = np.fft.fftshift(np.fft.ifft2(image_product))
            shift = np.array(ndimage.maximum_position(cc_image.real))-cc_image.shape[0]/2
        fft_fixed = fft_moving
        relative_drift.append(shift)
    rig_reg, drift = rig_reg_drift(dataset, relative_drift)
    crop_reg, input_crop = crop_image_stack(rig_reg, drift)
    
    rigid_registered = sidpy.Dataset.from_array(crop_reg, 
                                                title='Rigid Registration', 
                                                data_type='IMAGE_STACK',
                                                quantity=dataset.quantity,
                                                units=dataset.units)
    rigid_registered.title = 'Rigid_Registration'
    rigid_registered.source = dataset.title
    rigid_registered.metadata = {'analysis': 'rigid sub-pixel registration', 'drift': drift,
                                 'input_crop': input_crop, 'input_shape': dataset.shape[1:]}
    rigid_registered.metadata['experiment'] = dataset.metadata['experiment'].copy()
    rigid_registered.set_dimension(0, sidpy.Dimension(np.arange(rigid_registered.shape[0]), 
                                          name='frame', units='frame', quantity='time',
                                          dimension_type='temporal'))
    
    array_x = dataset._axes[spatial_dim[0]][input_crop[0]:input_crop[1]].values
    rigid_registered.set_dimension(1, sidpy.Dimension(array_x,
                                          'x', units='nm', quantity='Length',
                                          dimension_type='spatial'))
    array_y = dataset._axes[spatial_dim[1]][input_crop[2]:input_crop[3]].values
    rigid_registered.set_dimension(2, sidpy.Dimension(array_y,
                                          'y', units='nm', quantity='Length',
                                          dimension_type='spatial'))
    rigid_registered.data_type = 'IMAGE_STACK'
    return rigid_registered.rechunk({0: 'auto', 1: -1, 2: -1})


def rig_reg_drift(dset, rel_drift):
    """ Shifting images on top of each other

    Uses relative drift to shift images on top of each other,
    with center image as reference.
    Shifting is done with shift routine of ndimage from scipy.
    This function is used by rigid_registration routine

    Parameters
    ----------
    dset: sidpy.Dataset
        dataset with image_stack
    rel_drift:
        relative_drift from image to image as list of [shiftx, shifty]

    Returns
    -------
    stack: numpy array
    drift: list of drift in pixel
    """

    frame_dim = []
    spatial_dim = []
    selection = []

    for i, axis in dset._axes.items():
        if axis.dimension_type.name == 'SPATIAL':
            spatial_dim.append(i)
            selection.append(slice(None))
        else:
            frame_dim.append(i)
            selection.append(slice(0, 1))

    if len(spatial_dim) != 2:
        print('need two spatial dimensions')
    if len(frame_dim) != 1:
        print('need one frame dimensions')

    rig_reg = np.zeros([dset.shape[frame_dim[0]], dset.shape[spatial_dim[0]], dset.shape[spatial_dim[1]]])

    # absolute drift
    drift = np.array(rel_drift).copy()
    
    drift[0] = [0, 0]
    for i in range(1, drift.shape[0]):
        drift[i] = drift[i - 1] + rel_drift[i]
    center_drift = drift[int(drift.shape[0] / 2)]
    drift = drift - center_drift
    # Shift images
    for i in range(rig_reg.shape[0]):
        selection[frame_dim[0]] = slice(i, i+1)
        # Now we shift
        rig_reg[i, :, :] = ndimage.shift(dset[tuple(selection)].squeeze().compute(),
                                         [drift[i, 0], drift[i, 1]], order=3)
    return rig_reg, drift


def crop_image_stack(rig_reg, drift):
    """Crop images in stack according to drift

    This function is used by rigid_registration routine

    Parameters
    ----------
    rig_reg: numpy array (N,x,y)
    drift: list (2,B)

    Returns
    -------
    numpy array
    """

    xpmin = int(-np.floor(np.min(np.array(drift)[:, 0])))
    xpmax = int(rig_reg.shape[1] - np.ceil(np.max(np.array(drift)[:, 0])))
    ypmin = int(-np.floor(np.min(np.array(drift)[:, 1])))
    ypmax = int(rig_reg.shape[2] - np.ceil(np.max(np.array(drift)[:, 1])))

    return rig_reg[:, xpmin:xpmax, ypmin:ypmax], [xpmin, xpmax, ypmin, ypmax]


class ImageWithLineProfile:
    """Image with line profile"""

    def __init__(self, data, extent, title=''):
        fig, ax = plt.subplots(1, 1)
        self.figure = fig
        self.title = title
        self.line_plot = False
        self.ax = ax
        self.data = data
        self.extent = extent
        self.ax.imshow(data, extent=extent)
        self.ax.set_title(title)
        self.line,  = self.ax.plot([0], [0], color='orange')  # empty line
        self.end_x = self.line.get_xdata()
        self.end_y = self.line.get_ydata()
        self.cid = self.line.figure.canvas.mpl_connect('button_press_event', self)

    def __call__(self, event):
        if event.inaxes != self.line.axes:
            return
        self.start_x = self.end_x
        self.start_y = self.end_y

        self.line.set_data([self.start_x, event.xdata], [self.start_y, event.ydata])
        self.line.figure.canvas.draw()

        self.end_x = event.xdata
        self.end_y = event.ydata

        self.update()

    def update(self):
        if not self.line_plot:
            self.line_plot = True
            self.figure.clear()
            self.ax = self.figure.subplots(2, 1)
            self.ax[0].imshow(self.data, extent=self.extent)
            self.ax[0].set_title(self.title)

            self.line,  = self.ax[0].plot([0], [0], color='orange')  # empty line
            self.line_plot, = self.ax[1].plot([], [], color='orange')
            self.ax[1].set_xlabel('distance [nm]')

        x0 = self.start_x
        x1 = self.end_x
        y0 = self.start_y
        y1 = self.end_y
        length_plot = np.sqrt((x1-x0)**2+(y1-y0)**2)

        num = length_plot*(self.data.shape[0]/self.extent[1])
        x = np.linspace(x0, x1, num)*(self.data.shape[0]/self.extent[1])
        y = np.linspace(y0, y1, num)*(self.data.shape[0]/self.extent[1])

        # Extract the values along the line, using cubic interpolation
        zi2 = ndimage.map_coordinates(self.data.T, np.vstack((x, y)))

        x_axis = np.linspace(0, length_plot, len(zi2))
        self.x = x_axis
        self.z = zi2

        self.line_plot.set_xdata(x_axis)
        self.line_plot.set_ydata(zi2)
        self.ax[1].set_xlim(0, x_axis.max())
        self.ax[1].set_ylim(zi2.min(), zi2.max())
        self.ax[1].draw()


class LineSelector(matplotlib.widgets.PolygonSelector):
    def __init__(self, ax, onselect, line_width=1, **kwargs):
        super().__init__(ax, onselect, **kwargs)
        bounds = ax.viewLim.get_points()
        np.max(bounds[0])
        self.line_verts = np.array([[np.max(bounds[1])/2, np.max(bounds[0])/5], [np.max(bounds[1])/2,
                                                                                 np.max(bounds[0])/5+1],
                                    [np.max(bounds[1])/5, np.max(bounds[0])/2], [np.max(bounds[1])/5,
                                                                                 np.max(bounds[0])/2]])
        self.verts = self.line_verts
        self.line_width = line_width

    def set_linewidth(self, line_width=None):
        if line_width is not None:
            self.line_width = line_width

        m = -(self.line_verts[0, 1]-self.line_verts[3, 1])/(self.line_verts[0, 0]-self.line_verts[3, 0])
        c = 1/np.sqrt(1+m**2)
        s = c*m
        self.line_verts[1] = [self.line_verts[0, 0]+self.line_width*s, self.line_verts[0, 1]+self.line_width*c]
        self.line_verts[2] = [self.line_verts[3, 0]+self.line_width*s, self.line_verts[3, 1]+self.line_width*c]
        
        self.verts = self.line_verts.copy()

    def onmove(self, event):
        super().onmove(event)
        if np.max(np.linalg.norm(self.line_verts-self.verts, axis=1)) > 1:
            self.moved_point = np.argmax(np.linalg.norm(self.line_verts-self.verts, axis=1))
            
            self.new_point = self.verts[self.moved_point]
            moved_point = int(np.floor(self.moved_point/2)*3)
            self.moved_point = moved_point
            self.line_verts[moved_point] = self.new_point
            self.set_linewidth()

def get_profile(dataset, line, spline_order=-1):
    """
    This function extracts a line profile from a given dataset. The line profile is a representation of the data values 
    along a specified line in the dataset. This function works for both image and spectral image data types.

    Args:
        dataset (sidpy.Dataset): The input dataset from which to extract the line profile.
        line (list): A list specifying the line along which the profile should be extracted.
        spline_order (int, optional): The order of the spline interpolation to use. Default is -1, which means no interpolation.

    Returns:
        profile_dataset (sidpy.Dataset): A new sidpy.Dataset containing the line profile.


    """
    xv, yv = get_line_selection_points(line)
    if dataset.data_type.name == 'IMAGE':
        dataset.get_image_dims()
        xv /= dataset.get_dimension_slope(dataset.x)
        yv /= dataset.get_dimension_slope(dataset.y)
        profile = scipy.ndimage.map_coordinates(np.array(dataset), [xv, yv])
        
        profile_dataset = sidpy.Dataset.from_array(profile.sum(axis=0))
        profile_dataset.data_type='spectrum'
        profile_dataset.units = dataset.units
        profile_dataset.quantity = dataset.quantity
        profile_dataset.set_dimension(0, sidpy.Dimension(np.linspace(xv[0,0], xv[-1,-1], profile_dataset.shape[0]), 
                                                  name='x', units=dataset.x.units, quantity=dataset.x.quantity,
                                                  dimension_type='spatial'))

        profile_dataset

    if dataset.data_type.name == 'SPECTRAL_IMAGE':
        spectral_axis = dataset.get_spectral_dims(return_axis=True)[0]
        if spline_order > -1:
            xv, yv, zv = get_line_selection_points_interpolated(line, z_length=dataset.shape[2])
            profile = scipy.ndimage.map_coordinates(np.array(dataset), [xv, yv, zv], order=spline_order)
            profile = profile.sum(axis=0)
            profile = np.stack([profile, profile], axis=1)
            start = xv[0, 0, 0]
        else:
            profile = get_line_profile(np.array(dataset), xv, yv, len(spectral_axis))
            start = xv[0, 0]
        print(profile.shape)
        profile_dataset = sidpy.Dataset.from_array(profile)
        profile_dataset.data_type='spectral_image'
        profile_dataset.units = dataset.units
        profile_dataset.quantity = dataset.quantity
        profile_dataset.set_dimension(0, sidpy.Dimension(np.arange(profile_dataset.shape[0])+start, 
                                                  name='x', units=dataset.x.units, quantity=dataset.x.quantity,
                                                  dimension_type='spatial'))
        profile_dataset.set_dimension(1, sidpy.Dimension([0, 1], 
                                                  name='y', units=dataset.x.units, quantity=dataset.x.quantity,
                                                  dimension_type='spatial'))
        
        profile_dataset.set_dimension(2, spectral_axis)
    return profile_dataset



def get_line_selection_points_interpolated(line, z_length=1):
    
    start_point = line.line_verts[3]
    right_point = line.line_verts[0]
    low_point = line.line_verts[2]

    if start_point[0] > right_point[0]:
        start_point = line.line_verts[0]
        right_point = line.line_verts[3]
        low_point = line.line_verts[1]
    m = (right_point[1] - start_point[1]) / (right_point[0] - start_point[0])
    length_x = int(abs(start_point[0]-right_point[0]))
    length_v = int(np.linalg.norm(start_point-right_point))
    
    linewidth = int(abs(start_point[1]-low_point[1]))
    x = np.linspace(0,length_x, length_v)
    y = np.linspace(0,linewidth, line.line_width)
    if z_length > 1:
        z = np.linspace(0, z_length, z_length)
        xv, yv, zv = np.meshgrid(x, y, np.arange(z_length))
        x = np.atleast_2d(x).repeat(z_length, axis=0).T
        y = np.atleast_2d(y).repeat(z_length, axis=0).T
    else:
        xv, yv = np.meshgrid(x, y)
    
    
    yv = yv + x*m + start_point[1] 
    xv = (xv.swapaxes(0,1) -y*m ).swapaxes(0,1) + start_point[0]

    if z_length > 1:
        return xv, yv, zv
    else:   
        return xv, yv


def get_line_selection_points(line):
    
    start_point = line.line_verts[3]
    right_point = line.line_verts[0]
    low_point = line.line_verts[2]

    if start_point[0] > right_point[0]:
        start_point = line.line_verts[0]
        right_point = line.line_verts[3]
        low_point = line.line_verts[1]
    m = (right_point[1] - start_point[1]) / (right_point[0] - start_point[0])
    length_x = int(abs(start_point[0]-right_point[0]))
    length_v = int(np.linalg.norm(start_point-right_point))
    
    linewidth = int(abs(start_point[1]-low_point[1]))
    x = np.linspace(0,length_x, length_v)
    y = np.linspace(0,linewidth, line.line_width)
    xv, yv = np.meshgrid(x, y)
    
    yy = yv +x*m+start_point[1] 
    xx = (xv.T -y*m ).T + start_point[0]
    
    return xx, yy


def get_line_profile(data, xv, yv, z_length):
    profile = np.zeros([len(xv[0]), 2, z_length])
    for index_x in range(xv.shape[1]):
        for  index_y  in range(xv.shape[0]):
            x = int(xv[index_y, index_x])
            y = int(yv[index_y, index_x])
            if x< data.shape[0] and x>0 and y < data.shape[1] and y>0:
                profile[index_x, 0] +=data[x, y]
    return profile
     

def histogram_plot(image_tags):
    """interactive histogram"""
    nbins = 75
    color_map_list = ['gray', 'viridis', 'jet', 'hot']
    if 'minimum_intensity' not in image_tags:
        image_tags['minimum_intensity'] = image_tags['plotimage'].min()
    minimum_intensity = image_tags['minimum_intensity']
    if 'maximum_intensity' not in image_tags:
        image_tags['maximum_intensity'] = image_tags['plotimage'].max()
    data = image_tags['plotimage']
    vmin = image_tags['minimum_intensity']
    vmax = image_tags['maximum_intensity']
    if 'color_map' not in image_tags:
        image_tags['color_map'] = color_map_list[0]

    cmap = plt.cm.get_cmap(image_tags['color_map'])
    colors = cmap(np.linspace(0., 1., nbins))
    norm2 = mpl.colors.Normalize(vmin=vmin, vmax=vmax)
    hist, bin_edges = np.histogram(data, np.linspace(vmin, vmax, nbins), density=True)

    width = bin_edges[1]-bin_edges[0]

    def onselect(vmin, vmax):
        ax1.clear()
        cmap = plt.cm.get_cmap(image_tags['color_map'])
        colors = cmap(np.linspace(0., 1., nbins))
        norm2 = mpl.colors.Normalize(vmin=vmin, vmax=vmax)
        hist2, bin_edges2 = np.histogram(data, np.linspace(vmin, vmax, nbins), density=True)

        width2 = (bin_edges2[1]-bin_edges2[0])

        for i in range(nbins-1):
            histogram[i].xy = (bin_edges2[i], 0)
            histogram[i].set_height(hist2[i])
            histogram[i].set_width(width2)
            histogram[i].set_facecolor(colors[i])
        ax.set_xlim(vmin, vmax)
        ax.set_ylim(0, hist2.max()*1.01)

        cb1 = mpl.colorbar.ColorbarBase(ax1, cmap=cmap, norm=norm2, orientation='horizontal')

        image_tags['minimum_intensity'] = vmin
        image_tags['maximum_intensity'] = vmax

    def onclick(event):
        global event2
        event2 = event
        print('%s click: button=%d, x=%d, y=%d, xdata=%f, ydata=%f' %
              ('double' if event.dblclick else 'single', event.button,
               event.x, event.y, event.xdata, event.ydata))
        if event.inaxes == ax1:
            if event.button == 3:
                ind = color_map_list.index(image_tags['color_map'])+1
                if ind == len(color_map_list):
                    ind = 0
                image_tags['color_map'] = color_map_list[ind]  # 'viridis'
                vmin = image_tags['minimum_intensity']
                vmax = image_tags['maximum_intensity']
            else:
                vmax = data.max()
                vmin = data.min()
            onselect(vmin, vmax)

    fig2 = plt.figure()

    ax = fig2.add_axes([0., 0.2, 0.9, 0.7])
    ax1 = fig2.add_axes([0., 0.15, 0.9, 0.05])

    histogram = ax.bar(bin_edges[0:-1], hist, width=width, color=colors, edgecolor='black', alpha=0.8)
    onselect(vmin, vmax)
    cb1 = mpl.colorbar.ColorbarBase(ax1, cmap=cmap, norm=norm2, orientation='horizontal')

    rectprops = dict(facecolor='blue', alpha=0.5)

    span = mwidgets.SpanSelector(ax, onselect, 'horizontal', rectprops=rectprops)

    cid = fig2.canvas.mpl_connect('button_press_event', onclick)
    return span


def clean_svd(im, pixel_size=1, source_size=5):
    """De-noising of image by using first component of single value decomposition"""
    patch_size = int(source_size/pixel_size)
    if patch_size < 3:
        patch_size = 3
    patches = image.extract_patches_2d(np.array(im), (patch_size, patch_size))
    patches = patches.reshape(patches.shape[0], patches.shape[1]*patches.shape[2])

    num_components = 32

    u, s, v = randomized_svd(patches, num_components)
    u_im_size = int(np.sqrt(u.shape[0]))
    reduced_image = u[:, 0].reshape(u_im_size, u_im_size)
    reduced_image = reduced_image/reduced_image.sum()*im.sum()
    if isinstance(im, sidpy.Dataset):
        reduced_image = im.like_data(reduced_image)
    return reduced_image


def rebin(im, binning=2):
    """
    rebin an image by the number of pixels in x and y direction given by binning

    Parameter
    ---------
    image: numpy array in 2 dimensions

    Returns
    -------
    binned image as numpy array
    """
    if len(im.shape) == 2:
        return im.reshape((im.shape[0]//binning, binning, im.shape[1]//binning, binning)).mean(axis=3).mean(1)
    else:
        raise TypeError('not a 2D image')


def cart2pol(points):
    """Cartesian to polar coordinate conversion

    Parameters
    ---------
    points: float or numpy array
        points to be converted (Nx2)

    Returns
    -------
    rho: float or numpy array
        distance
    phi: float or numpy array
        angle
    """

    rho = np.linalg.norm(points[:, 0:2], axis=1)
    phi = np.arctan2(points[:, 1], points[:, 0])
    
    return rho, phi


def pol2cart(rho, phi):
    """Polar to Cartesian coordinate conversion

    Parameters
    ----------
    rho: float or numpy array
        distance
    phi: float or numpy array
        angle

    Returns
    -------
    x: float or numpy array
        x coordinates of converted points(Nx2)
    """

    x = rho * np.cos(phi)
    y = rho * np.sin(phi)
    return x, y


def xy2polar(points, rounding=1e-3):
    """ Conversion from carthesian to polar coordinates

    the angles and distances are sorted by r and then phi
    The indices of this sort is also returned

    Parameters
    ----------
    points: numpy array
        number of points in axis 0 first two elements in axis 1 are x and y
    rounding: int
        optional rounding in significant digits

    Returns
    -------
    r, phi, sorted_indices
    """

    r, phi = cart2pol(points)

    phi = phi  # %np.pi # only positive angles
    r = (np.floor(r/rounding))*rounding  # Remove rounding error differences

    sorted_indices = np.lexsort((phi, r))  # sort first by r and then by phi
    r = r[sorted_indices]
    phi = phi[sorted_indices]

    return r, phi, sorted_indices


def cartesian2polar(x, y, grid, r, t, order=3):
    """Transform cartesian grid to polar grid

    Used by warp
    """

    rr, tt = np.meshgrid(r, t)

    new_x = rr*np.cos(tt)
    new_y = rr*np.sin(tt)

    ix = interp1d(x, np.arange(len(x)))
    iy = interp1d(y, np.arange(len(y)))

    new_ix = ix(new_x.ravel())
    new_iy = iy(new_y.ravel())

    return ndimage.map_coordinates(grid, np.array([new_ix, new_iy]), order=order).reshape(new_x.shape)


def warp(diff, center):
    """Takes a diffraction pattern (as a sidpy dataset)and warps it to a polar grid"""

    # Define original polar grid
    nx = np.shape(diff)[0]
    ny = np.shape(diff)[1]

    # Define center pixel
    pix2nm = np.gradient(diff.u.values)[0]

    x = np.linspace(1, nx, nx, endpoint=True)-center[0]
    y = np.linspace(1, ny, ny, endpoint=True)-center[1]
    z = diff

    # Define new polar grid
    nr = int(min([center[0], center[1], diff.shape[0]-center[0], diff.shape[1]-center[1]])-1)
    nt = 360 * 3

    r = np.linspace(1, nr, nr)
    t = np.linspace(0., np.pi, nt, endpoint=False)

    return cartesian2polar(x, y, z, r, t, order=3).T


def calculate_ctf(wavelength, cs, defocus, k):
    """ Calculate Contrast Transfer Function

    everything in nm

    Parameters
    ----------
    wavelength: float
        deBroglie wavelength of electrons
    cs: float
        spherical aberration coefficient
    defocus: float
        defocus
    k: numpy array
        reciprocal scale

    Returns
    -------
    ctf: numpy array
        contrast transfer function

    """
    ctf = np.sin(np.pi*defocus*wavelength*k**2+0.5*np.pi*cs*wavelength**3*k**4)
    return ctf


def calculate_scherzer(wavelength, cs):
    """
    Calculate the Scherzer defocus. Cs is in mm, lambda is in nm

    # Input and output in nm
    """

    scherzer = -1.155*(cs*wavelength)**0.5  # in m
    return scherzer


def get_rotation(experiment_spots, crystal_spots):
    """Get rotation by comparing spots in diffractogram to diffraction Bragg spots

    Parameter
    ---------
    experiment_spots: numpy array (nx2)
        positions (in 1/nm) of spots in diffractogram
    crystal_spots: numpy array (nx2)
        positions (in 1/nm) of Bragg spots according to kinematic scattering theory

    """

    r_experiment, phi_experiment = cart2pol(experiment_spots)
    
    # get crystal spots of same length and sort them by angle as well
    r_crystal, phi_crystal, crystal_indices = xy2polar(crystal_spots)
    angle_index = np.argmin(np.abs(r_experiment-r_crystal[1]))
    rotation_angle = phi_experiment[angle_index] % (2*np.pi) - phi_crystal[1]
    print(phi_experiment[angle_index])
    st = np.sin(rotation_angle)
    ct = np.cos(rotation_angle)
    rotation_matrix = np.array([[ct, -st], [st, ct]])

    return rotation_matrix, rotation_angle


def calibrate_image_scale(fft_tags, spots_reference, spots_experiment):
    """depreciated get change of scale from comparison of spots to Bragg angles """
    gx = fft_tags['spatial_scale_x']
    gy = fft_tags['spatial_scale_y']

    dist_reference = np.linalg.norm(spots_reference, axis=1)
    distance_experiment = np.linalg.norm(spots_experiment, axis=1)

    first_reflections = abs(distance_experiment - dist_reference.min()) < .2
    print('Evaluate ', first_reflections.sum(), 'reflections')
    closest_exp_reflections = spots_experiment[first_reflections]

    def func(params, xdata, ydata):
        dgx, dgy = params
        return np.sqrt((xdata * dgx) ** 2 + (ydata * dgy) ** 2) - dist_reference.min()

    x0 = [1.001, 0.999]
    [dg, sig] = optimization.leastsq(func, x0, args=(closest_exp_reflections[:, 0], closest_exp_reflections[:, 1]))
    return dg


def align_crystal_reflections(spots, crystals):
    """ Depreciated - use diffraction spots"""

    crystal_reflections_polar = []
    angles = []
    exp_r, exp_phi = cart2pol(spots)  # just in polar coordinates
    spots_polar = np.array([exp_r, exp_phi])

    for i in range(len(crystals)):
        tags = crystals[i]
        r, phi, indices = xy2polar(tags['allowed']['g'])  # sorted by r and phi , only positive angles
        # we mask the experimental values that are found already
        angle = 0.

        angle_i = np.argmin(np.abs(exp_r - r[1]))
        angle = exp_phi[angle_i] - phi[0]
        angles.append(angle)  # Determine rotation angle

        crystal_reflections_polar.append([r, angle + phi, indices])
        tags['allowed']['g_rotated'] = pol2cart(r, angle + phi)
        for spot in tags['allowed']['g']:
            dif = np.linalg.norm(spots[:, 0:2]-spot[0:2], axis=1)
            # print(dif.min())
            if dif.min() < 1.5:
                ind = np.argmin(dif)

    return crystal_reflections_polar, angles


# Deconvolution
def decon_lr(o_image, probe,  verbose=False):
    """
    # This task generates a restored image from an input image and point spread function (PSF) using
    # the algorithm developed independently by Lucy (1974, Astron. J. 79, 745) and Richardson
    # (1972, J. Opt. Soc. Am. 62, 55) and adapted for HST imagery by Snyder
    # (1990, in Restoration of HST Images and Spectra, ST ScI Workshop Proceedings; see also
    # Snyder, Hammoud, & White, JOSA, v. 10, no. 5, May 1993, in press).
    # Additional options developed by Rick White (STScI) are also included.
    #
    # The Lucy-Richardson method can be derived from the maximum likelihood expression for data
    # with a Poisson noise distribution. Thus, it naturally applies to optical imaging data such as HST.
    # The method forces the restored image to be positive, in accord with photon-counting statistics.
    #
    # The Lucy-Richardson algorithm generates a restored image through an iterative method. The essence
    # of the iteration is as follows: the (n+1)th estimate of the restored image is given by the nth estimate
    # of the restored image multiplied by a correction image. That is,
    #
    #                            original data
    #       image    = image    ---------------  * reflect(PSF)
    #            n+1        n     image * PSF
    #                                  n

    # where the *'s represent convolution operators and reflect(PSF) is the reflection of the PSF, i.e.
    # reflect((PSF)(x,y)) = PSF(-x,-y). When the convolutions are carried out using fast Fourier transforms
    # (FFTs), one can use the fact that FFT(reflect(PSF)) = conj(FFT(PSF)), where conj is the complex conjugate
    # operator.
    """

    if len(o_image) < 1:
        return o_image

    if o_image.shape != probe.shape:
        print('Weirdness ', o_image.shape, ' != ', probe.shape)

    probe_c = np.ones(probe.shape, dtype=np.complex64)
    probe_c.real = probe

    error = np.ones(o_image.shape, dtype=np.complex64)
    est = np.ones(o_image.shape, dtype=np.complex64)
    source = np.ones(o_image.shape, dtype=np.complex64)
    o_image = o_image - o_image.min()
    image_mult = o_image.max()
    o_image = o_image / o_image.max()
    source.real = o_image

    response_ft = fftpack.fft2(probe_c)

    

    ap_angle = o_image.metadata['experiment']['convergence_angle']
    if ap_angle > .1:
        ap_angle /= 1000  # now in rad

    e0 = float(o_image.metadata['experiment']['acceleration_voltage'])

    wl = get_wavelength(e0)
    o_image.metadata['experiment']['wavelength'] = wl

    over_d = 2 * ap_angle / wl

    dx = o_image.x[1]-o_image.x[0]
    dk = 1.0 / float(o_image.x[-1])  # last value of x-axis is field of view
    screen_width = 1 / dx

    aperture = np.ones(o_image.shape, dtype=np.complex64)
    # Mask for the aperture before the Fourier transform
    n = o_image.shape[0]
    size_x = o_image.shape[0]
    size_y = o_image.shape[1]
    app_ratio = over_d / screen_width * n

    theta_x = np.array(-size_x / 2. + np.arange(size_x))
    theta_y = np.array(-size_y / 2. + np.arange(size_y))
    t_xv, t_yv = np.meshgrid(theta_x, theta_y)

    tp1 = t_xv ** 2 + t_yv ** 2 >= app_ratio ** 2
    aperture[tp1.T] = 0.
    # print(app_ratio, screen_width, dk)

    progress = tqdm(total=500)
    # de = 100
    dest = 100
    i = 0
    while abs(dest) > 0.001:  # or abs(de)  > .025:
        i += 1
        error_old = np.sum(error.real)
        est_old = est.copy()
        error = source / np.real(fftpack.fftshift(fftpack.ifft2(fftpack.fft2(est) * response_ft)))
        est = est * np.real(fftpack.fftshift(fftpack.ifft2(fftpack.fft2(error) * np.conjugate(response_ft))))
        
        error_new = np.real(np.sum(np.power(error, 2))) - error_old
        dest = np.sum(np.power((est - est_old).real, 2)) / np.sum(est) * 100
        
        if error_old != 0:
            de = error_new / error_old * 1.0
        else:
            de = error_new

        if verbose:
            print(
                ' LR Deconvolution - Iteration: {0:d} Error: {1:.2f} = change: {2:.5f}%, {3:.5f}%'.format(i, error_new,
                                                                                                          de,
                                                                                                          abs(dest)))
        if i > 500:
            dest = 0.0
            print('terminate')
        progress.update(1)
    progress.write(f"converged in {i} iterations")
    print('\n Lucy-Richardson deconvolution converged in ' + str(i) + '  iterations')
    est2 = np.real(fftpack.ifft2(fftpack.fft2(est) * fftpack.fftshift(aperture)))*image_mult
    out_dataset = o_image.like_data(est2)
    out_dataset.title = 'Lucy Richardson deconvolution'
    out_dataset.data_type = 'image'
    return out_dataset
=======
"""
image_tools.py
by Gerd Duscher, UTK
part of pyTEMlib
MIT license except where stated differently
"""

import numpy as np
import matplotlib
import matplotlib as mpl
import matplotlib.pylab as plt
import matplotlib.widgets as mwidgets
# from matplotlib.widgets import RectangleSelector

import sidpy
import pyTEMlib.file_tools as ft
import pyTEMlib.sidpy_tools

from tqdm.auto import trange, tqdm

# import itertools
from itertools import product

from scipy import fftpack
import scipy
# from scipy import signal
from scipy.interpolate import interp1d  # , interp2d
import scipy.optimize as optimization

# Multidimensional Image library
import scipy.ndimage as ndimage
import scipy.constants as const

# from scipy.spatial import Voronoi, KDTree, cKDTree

import skimage

import skimage.registration as registration
# from skimage.feature import register_translation  # blob_dog, blob_doh
from skimage.feature import peak_local_max
# from skimage.measure import points_in_poly

# our blob detectors from the scipy image package
from skimage.feature import blob_log  # blob_dog, blob_doh

from sklearn.feature_extraction import image
from sklearn.utils.extmath import randomized_svd
from sklearn.cluster import DBSCAN

from collections import Counter

# center diff function
from skimage.filters import threshold_otsu, sobel
from scipy.optimize import leastsq
from sklearn.cluster import DBSCAN

from ase.build import fcc110

from scipy.ndimage import rotate
from scipy.interpolate import RegularGridInterpolator
from scipy.signal import fftconvolve


_SimpleITK_present = True
try:
    import SimpleITK as sitk
except ImportError:
    sitk = False
    _SimpleITK_present = False

if not _SimpleITK_present:
    print('SimpleITK not installed; Registration Functions for Image Stacks not available\n' +
          'install with: conda install -c simpleitk simpleitk ')


def get_atomic_pseudo_potential(fov, atoms, size=512, rotation=0):
    # Big assumption: the atoms are not near the edge of the unit cell
    # If any atoms are close to the edge (ex. [0,0]) then the potential will be clipped
    # before calling the function, shift the atoms to the center of the unit cell

    pixel_size = fov / size
    max_size = int(size * np.sqrt(2) + 1)  # Maximum size to accommodate rotation

    # Create unit cell potential
    positions = atoms.get_positions()[:, :2]
    atomic_numbers = atoms.get_atomic_numbers()
    unit_cell_size = atoms.cell.cellpar()[:2]

    unit_cell_potential = np.zeros((max_size, max_size))
    for pos, atomic_number in zip(positions, atomic_numbers):
        x = pos[0] / pixel_size
        y = pos[1] / pixel_size
        atom_width = 0.5  # Angstrom
        gauss_width = atom_width/pixel_size # important for images at various fov.  Room for improvement with theory
        gauss = pyTEMlib.probe_tools.make_gauss(max_size, max_size, width = gauss_width, x0=x, y0=y)
        unit_cell_potential += gauss * atomic_number  # gauss is already normalized to 1

    # Create interpolation function for unit cell potential
    x_grid = np.linspace(0, fov * max_size / size, max_size)
    y_grid = np.linspace(0, fov * max_size / size, max_size)
    interpolator = RegularGridInterpolator((x_grid, y_grid), unit_cell_potential, bounds_error=False, fill_value=0)

    # Vectorized computation of the full potential map with max_size
    x_coords, y_coords = np.meshgrid(np.linspace(0, fov, max_size), np.linspace(0, fov, max_size), indexing="ij")
    xtal_x = x_coords % unit_cell_size[0]
    xtal_y = y_coords % unit_cell_size[1]
    potential_map = interpolator((xtal_x.ravel(), xtal_y.ravel())).reshape(max_size, max_size)

    # Rotate and crop the potential map
    potential_map = rotate(potential_map, rotation, reshape=False)
    center = potential_map.shape[0] // 2
    potential_map = potential_map[center - size // 2:center + size // 2, center - size // 2:center + size // 2]

    potential_map = scipy.ndimage.gaussian_filter(potential_map,3)

    return potential_map

def convolve_probe(ab, potential):
    # the pixel sizes should be the exact same as the potential
    final_sizes = potential.shape

    # Perform FFT-based convolution
    pad_height = pad_width = potential.shape[0] // 2
    potential = np.pad(potential, ((pad_height, pad_height), (pad_width, pad_width)), mode='constant')

    probe, A_k, chi = pyTEMlib.probe_tools.get_probe(ab, potential.shape[0], potential.shape[1],  scale = 'mrad', verbose= False)
    

    convolved = fftconvolve(potential, probe, mode='same')

    # Crop to original potential size
    start_row = pad_height
    start_col = pad_width
    end_row = start_row + final_sizes[0]
    end_col = start_col + final_sizes[1]

    image = convolved[start_row:end_row, start_col:end_col]   

    return probe, image


# Wavelength in 1/nm
def get_wavelength(e0):
    """
    Calculates the relativistic corrected de Broglie wave length of an electron

    Parameters
    ----------
    e0: float
      acceleration voltage in volt

    Returns
    -------
    wave length in 1/nm
    """

    eV = const.e * e0
    return const.h/np.sqrt(2*const.m_e*eV*(1+eV/(2*const.m_e*const.c**2)))*10**9


def fourier_transform(dset: sidpy.Dataset) -> sidpy.Dataset:
    """
        Reads information into dictionary 'tags', performs 'FFT', and provides a smoothed FT and reciprocal
        and intensity limits for visualization.

        Parameters
        ----------
        dset: sidpy.Dataset
            image

        Returns
        -------
        fft_dset: sidpy.Dataset
            Fourier transform with correct dimensions

        Example
        -------
        >>> fft_dataset = fourier_transform(sidpy_dataset)
        >>> fft_dataset.plot()
    """

    assert isinstance(dset, sidpy.Dataset), 'Expected a sidpy Dataset'

    selection = []
    image_dim = []
    # image_dim = get_image_dims(sidpy.DimensionTypes.SPATIAL)

    if dset.data_type == sidpy.DataType.IMAGE_STACK:
        image_dim = dset.get_image_dims()
        stack_dim = dset.get_dimensions_by_type('TEMPORAL')

        if len(image_dim) != 2:
            raise ValueError('need at least two SPATIAL dimension for an image stack')

        for i in range(dset.ndim):
            if i in image_dim:
                selection.append(slice(None))
            if len(stack_dim) == 0:
                stack_dim = i
                selection.append(slice(None))
            elif i in stack_dim:
                stack_dim = i
                selection.append(slice(None))
            else:
                selection.append(slice(0, 1))

        image_stack = np.squeeze(np.array(dset)[selection])
        new_image = np.sum(np.array(image_stack), axis=stack_dim)
    elif dset.data_type == sidpy.DataType.IMAGE:
        new_image = np.array(dset)
    else:
        return

    new_image = new_image - new_image.min()
    
    fft_transform = (np.fft.fftshift(np.fft.fft2(new_image)))

    image_dims = pyTEMlib.sidpy_tools.get_image_dims(dset)

    units_x = '1/' + dset._axes[image_dims[0]].units
    units_y = '1/' + dset._axes[image_dims[1]].units

    fft_dset = sidpy.Dataset.from_array(fft_transform)
    fft_dset.quantity = dset.quantity
    fft_dset.units = 'a.u.'
    fft_dset.data_type = 'IMAGE'
    fft_dset.source = dset.title
    fft_dset.modality = 'fft'

    fft_dset.set_dimension(0, sidpy.Dimension(np.fft.fftshift(np.fft.fftfreq(new_image.shape[0],
                                                                             d=dset.get_dimension_slope(dset.x))),

                                              name='u', units=units_x, dimension_type='RECIPROCAL',
                                              quantity='reciprocal_length'))
    fft_dset.set_dimension(1, sidpy.Dimension(np.fft.fftshift(np.fft.fftfreq(new_image.shape[1],
                                                                             d=dset.get_dimension_slope(dset.y))),
                                              name='v', units=units_y, dimension_type='RECIPROCAL',
                                              quantity='reciprocal_length'))

    return fft_dset


def power_spectrum(dset, smoothing=3):
    """
    Calculate power spectrum

    Parameters
    ----------
    dset: sidpy.Dataset
        image
    smoothing: int
        Gaussian smoothing

    Returns
    -------
    power_spec: sidpy.Dataset
        power spectrum with correct dimensions

    """

    fft_transform = fourier_transform(dset)  # dset.fft()
    fft_mag = np.abs(fft_transform)
    fft_mag2 = ndimage.gaussian_filter(fft_mag, sigma=(smoothing, smoothing), order=0)

    power_spec = fft_transform.like_data(np.log(1.+fft_mag2))

    # prepare mask
    x, y = np.meshgrid(power_spec.v.values, power_spec.u.values)
    mask = np.zeros(power_spec.shape)

    mask_spot = x ** 2 + y ** 2 > 1 ** 2
    mask = mask + mask_spot
    mask_spot = x ** 2 + y ** 2 < 11 ** 2
    mask = mask + mask_spot

    mask[np.where(mask == 1)] = 0  # just in case of overlapping disks

    minimum_intensity = np.array(power_spec)[np.where(mask == 2)].min() * 0.95
    maximum_intensity = np.array(power_spec)[np.where(mask == 2)].max() * 1.05
    power_spec.metadata = {'fft': {'smoothing': smoothing,
                                   'minimum_intensity': minimum_intensity, 'maximum_intensity': maximum_intensity}}
    power_spec.title = 'power spectrum ' + power_spec.source

    return power_spec


def diffractogram_spots(dset, spot_threshold, return_center=True, eps=0.1):
    """Find spots in diffractogram and sort them by distance from center

    Uses blob_log from scipy.spatial

    Parameters
    ----------
    dset: sidpy.Dataset
        diffractogram
    spot_threshold: float
        threshold for blob finder
    return_center: bool, optional
        return center of image if true
    eps: float, optional
        threshold for blob finder

    Returns
    -------
    spots: numpy array
        sorted position (x,y) and radius (r) of all spots
    """

    # spot detection (for future reference there is no symmetry assumed here)
    data = np.array(np.log(1+np.abs(dset)))
    data = data - data.min()
    data = data/data.max()
    # some images are strange and blob_log does not work on the power spectrum
    try:
        spots_random = blob_log(data, max_sigma=5, threshold=spot_threshold)
    except ValueError:
        spots_random = peak_local_max(np.array(data.T), min_distance=3, threshold_rel=spot_threshold)
        spots_random = np.hstack(spots_random, np.zeros((spots_random.shape[0], 1)))
            
    print(f'Found {spots_random.shape[0]} reflections')

    # Needed for conversion from pixel to Reciprocal space
    rec_scale = np.array([dset.get_dimension_slope(dset.u), dset.get_dimension_slope(dset.v)])
    spots_random[:, :2] = spots_random[:, :2]*rec_scale+[dset.u.values[0], dset.v.values[0]]
    # sort reflections
    spots_random[:, 2] = np.linalg.norm(spots_random[:, 0:2], axis=1)
    spots_index = np.argsort(spots_random[:, 2])
    spots = spots_random[spots_index]
    # third row is angles
    spots[:, 2] = np.arctan2(spots[:, 0], spots[:, 1])

    center = [0, 0]

    if return_center:
        points = spots[:, 0:2]

        # Calculate the midpoints between all points
        reshaped_points = points[:, np.newaxis, :]
        midpoints = (reshaped_points + reshaped_points.transpose(1, 0, 2)) / 2.0
        midpoints = midpoints.reshape(-1, 2)

        # Find the most dense cluster of midpoints
        dbscan = DBSCAN(eps=eps, min_samples=2)
        labels = dbscan.fit_predict(midpoints)
        cluster_counter = Counter(labels)
        largest_cluster_label = max(cluster_counter, key=cluster_counter.get)
        largest_cluster_points = midpoints[labels == largest_cluster_label]

        # Average of these midpoints must be the center
        center = np.mean(largest_cluster_points, axis=0)

    return spots, center


def center_diffractogram(dset, return_plot = True, smoothing = 1, min_samples = 10, beamstop_size = 0.1):
    try:
        diff = np.array(dset).T.astype(np.float16)
        diff[diff < 0] = 0
        threshold = threshold_otsu(diff)
        binary = (diff > threshold).astype(float)
        smoothed_image = ndimage.gaussian_filter(binary, sigma=smoothing) # Smooth before edge detection
        smooth_threshold = threshold_otsu(smoothed_image)
        smooth_binary = (smoothed_image > smooth_threshold).astype(float)

        # add a circle to mask the beamstop
        x, y = np.meshgrid(np.arange(dset.shape[0]), np.arange(dset.shape[1]))
        circle = (x - dset.shape[0] / 2) ** 2 + (y - dset.shape[1] / 2) ** 2 < (beamstop_size * dset.shape[0] / 2) ** 2
        smooth_binary[circle] = 1
        
        # Find the edges using the Sobel operator
        edges = sobel(smooth_binary)
        edge_points = np.argwhere(edges)

        # Use DBSCAN to cluster the edge points
        db = DBSCAN(eps=10, min_samples=min_samples).fit(edge_points)
        labels = db.labels_
        if len(set(labels)) == 1:
            raise ValueError("DBSCAN clustering resulted in only one group, check the parameters.")

        # Get the largest group of edge points
        unique, counts = np.unique(labels, return_counts=True)
        counts = dict(zip(unique, counts))
        largest_group = max(counts, key=counts.get)
        edge_points = edge_points[labels == largest_group]

        # Fit a circle to the diffraction ring
        def calc_distance(c, x, y):
            Ri = np.sqrt((x - c[0])**2 + (y - c[1])**2)
            return Ri - Ri.mean()
        x_m = np.mean(edge_points[:, 1])
        y_m = np.mean(edge_points[:, 0])
        center_guess = x_m, y_m
        center, ier = leastsq(calc_distance, center_guess, args=(edge_points[:, 1], edge_points[:, 0]))
        mean_radius = np.mean(calc_distance(center, edge_points[:, 1], edge_points[:, 0])) + np.sqrt((edge_points[:, 1] - center[0])**2 + (edge_points[:, 0] - center[1])**2).mean()
    
    finally:
        if return_plot:
            fig, ax = plt.subplots(1, 5, figsize=(14, 4), sharex=True, sharey=True)
            ax[0].set_title('Diffractogram')
            ax[0].imshow(dset.T, cmap='viridis')
            ax[1].set_title('Otsu Binary Image')
            ax[1].imshow(binary, cmap='gray')
            ax[2].set_title('Smoothed Binary Image')
            ax[2].imshow(smoothed_image, cmap='gray')

            ax[3].set_title('Smoothed Binary Image')
            ax[3].imshow(smooth_binary, cmap='gray')
            ax[4].set_title('Edge Detection and Fitting')
            ax[4].imshow(edges, cmap='gray')
            ax[4].scatter(center[0], center[1], c='r', s=10)
            circle = plt.Circle(center, mean_radius, color='red', fill=False)
            ax[4].add_artist(circle)
            for axis in ax:
                axis.axis('off')
            fig.tight_layout()
          
    return center


def adaptive_fourier_filter(dset, spots, low_pass=3, reflection_radius=0.3):
    """
    Use spots in diffractogram for a Fourier Filter

    Parameters:
    -----------
    dset: sidpy.Dataset
        image to be filtered
    spots: np.ndarray(N,2)
        sorted spots in diffractogram in 1/nm
    low_pass:  float
        low pass filter in center of diffractogram in 1/nm
    reflection_radius:  float
        radius of masked reflections in 1/nm

    Output:
    -------
            Fourier filtered image
    """

    if not isinstance(dset, sidpy.Dataset):
        raise TypeError('We need a sidpy.Dataset')
    fft_transform = fourier_transform(dset)

    # prepare mask
    x, y = np.meshgrid(fft_transform.v.values, fft_transform.u.values)
    mask = np.zeros(dset.shape)

    # mask reflections
    for spot in spots:
        mask_spot = (x - spot[1]) ** 2 + (y - spot[0]) ** 2 < reflection_radius ** 2  # make a spot
        mask = mask + mask_spot  # add spot to mask

    # mask zero region larger (low-pass filter = intensity variations)
    mask_spot = x ** 2 + y ** 2 < low_pass ** 2
    mask = mask + mask_spot
    mask[np.where(mask > 1)] = 1
    fft_filtered = np.array(fft_transform * mask)

    filtered_image = dset.like_data(np.fft.ifft2(np.fft.fftshift(fft_filtered)).real)
    filtered_image.title = 'Fourier filtered ' + dset.title
    filtered_image.source = dset.title
    filtered_image.metadata = {'analysis': 'adaptive fourier filtered', 'spots': spots,
                               'low_pass': low_pass, 'reflection_radius': reflection_radius}
    return filtered_image


def rotational_symmetry_diffractogram(spots):
    """ Test rotational symmetry of diffraction spots"""

    rotation_symmetry = []
    for n in [2, 3, 4, 6]:
        cc = np.array(
            [[np.cos(2 * np.pi / n), np.sin(2 * np.pi / n), 0], [-np.sin(2 * np.pi / n), np.cos(2 * np.pi / n), 0],
             [0, 0, 1]])
        sym_spots = np.dot(spots, cc)
        dif = []
        for p0, p1 in product(sym_spots[:, 0:2], spots[:, 0:2]):
            dif.append(np.linalg.norm(p0 - p1))
        dif = np.array(sorted(dif))

        if dif[int(spots.shape[0] * .7)] < 0.2:
            rotation_symmetry.append(n)
    return rotation_symmetry

#####################################################
# Registration Functions
#####################################################


def complete_registration(main_dataset, storage_channel=None):
    """Rigid and then non-rigid (demon) registration

    Performs rigid and then non-rigid registration, please see individual functions:
    - rigid_registration
    - demon_registration

    Parameters
    ----------
    main_dataset: sidpy.Dataset
        dataset of data_type 'IMAGE_STACK' to be registered
    storage_channel: h5py.Group
        optional - location in hdf5 file to store datasets

    Returns
    -------
    non_rigid_registered: sidpy.Dataset
    rigid_registered_dataset: sidpy.Dataset

    """

    if not isinstance(main_dataset, sidpy.Dataset):
        raise TypeError('We need a sidpy.Dataset')
    if main_dataset.data_type.name != 'IMAGE_STACK':
        raise TypeError('Registration makes only sense for an image stack')

    print('Rigid_Registration')

    rigid_registered_dataset = rigid_registration(main_dataset)

    print(rigid_registered_dataset)
    rigid_registered_dataset.data_type = 'IMAGE_STACK'
    print('Non-Rigid_Registration')

    non_rigid_registered = demon_registration(rigid_registered_dataset)
    return non_rigid_registered, rigid_registered_dataset


def demon_registration(dataset, verbose=False):
    """
    Diffeomorphic Demon Non-Rigid Registration

    Depends on:
        simpleITK and numpy
    Please Cite: http://www.simpleitk.org/SimpleITK/project/parti.html
    and T. Vercauteren, X. Pennec, A. Perchant and N. Ayache
    Diffeomorphic Demons Using ITK\'s Finite Difference Solver Hierarchy
    The Insight Journal, http://hdl.handle.net/1926/510 2007

    Parameters
    ----------
    dataset: sidpy.Dataset
        stack of image after rigid registration and cropping
    verbose: boolean
        optional for increased output
    Returns
    -------
        dem_reg: stack of images with non-rigid registration

    Example
    -------
    dem_reg = demon_reg(stack_dataset, verbose=False)
    """

    if not isinstance(dataset, sidpy.Dataset):
        raise TypeError('We need a sidpy.Dataset')
    if dataset.data_type.name != 'IMAGE_STACK':
        raise TypeError('Registration makes only sense for an image stack')

    dem_reg = np.zeros(dataset.shape)
    nimages = dataset.shape[0]
    if verbose:
        print(nimages)
    # create fixed image by summing over rigid registration

    fixed_np = np.average(np.array(dataset), axis=0)

    if not _SimpleITK_present:
        print('This feature is not available: \n Please install simpleITK with: conda install simpleitk -c simpleitk')

    fixed = sitk.GetImageFromArray(fixed_np)
    fixed = sitk.DiscreteGaussian(fixed, 2.0)

    # demons = sitk.SymmetricForcesDemonsRegistrationFilter()
    demons = sitk.DiffeomorphicDemonsRegistrationFilter()

    demons.SetNumberOfIterations(200)
    demons.SetStandardDeviations(1.0)

    resampler = sitk.ResampleImageFilter()
    resampler.SetReferenceImage(fixed)
    resampler.SetInterpolator(sitk.sitkBSpline)
    resampler.SetDefaultPixelValue(0)

    for i in trange(nimages):
        moving = sitk.GetImageFromArray(dataset[i])
        moving_f = sitk.DiscreteGaussian(moving, 2.0)
        displacement_field = demons.Execute(fixed, moving_f)
        out_tx = sitk.DisplacementFieldTransform(displacement_field)
        resampler.SetTransform(out_tx)
        out = resampler.Execute(moving)
        dem_reg[i, :, :] = sitk.GetArrayFromImage(out)

    print(':-)')
    print('You have successfully completed Diffeomorphic Demons Registration')

    demon_registered = dataset.like_data(dem_reg)
    demon_registered.title = 'Non-Rigid Registration'
    demon_registered.source = dataset.title

    demon_registered.metadata = {'analysis': 'non-rigid demon registration'}
    demon_registered.metadata['experiment'] = dataset.metadata['experiment'].copy()
    if 'input_crop' in dataset.metadata:
        demon_registered.metadata['input_crop'] = dataset.metadata['input_crop']
    if 'input_shape' in dataset.metadata:
        demon_registered.metadata['input_shape'] = dataset.metadata['input_shape']
    demon_registered.metadata['input_dataset'] = dataset.source
    demon_registered.data_type = 'IMAGE_STACK'
    return demon_registered


###############################
# Rigid Registration New 05/09/2020

def rigid_registration(dataset, sub_pixel=True):
    """
    Rigid registration of image stack with pixel accuracy

    Uses simple cross_correlation
    (we determine drift from one image to next)

    Parameters
    ----------
    dataset: sidpy.Dataset
        sidpy dataset with image_stack dataset

    Returns
    -------
    rigid_registered: sidpy.Dataset
        Registered Stack and drift (with respect to center image)
    """
    
    if not isinstance(dataset, sidpy.Dataset):
        raise TypeError('We need a sidpy.Dataset')
    if dataset.data_type.name != 'IMAGE_STACK':
        raise TypeError('Registration makes only sense for an image stack')
    
    frame_dim = []
    spatial_dim = []
    selection = []
    
    for i, axis in dataset._axes.items():
        if axis.dimension_type.name == 'SPATIAL':
            spatial_dim.append(i)
            selection.append(slice(None))
        else:
            frame_dim.append(i)
            selection.append(slice(0, 1))
    
    if len(spatial_dim) != 2:
        print('need two spatial dimensions')
    if len(frame_dim) != 1:
        print('need one frame dimensions')
    
    nopix = dataset.shape[spatial_dim[0]]
    nopiy = dataset.shape[spatial_dim[1]]
    nimages = dataset.shape[frame_dim[0]]
    
    print('Stack contains ', nimages, ' images, each with', nopix, ' pixels in x-direction and ', nopiy,
          ' pixels in y-direction')
    
    fixed = dataset[tuple(selection)].squeeze().compute()
    fft_fixed = np.fft.fft2(fixed)
    
    relative_drift = [[0., 0.]]
    
    for i in trange(nimages):
        selection[frame_dim[0]] = slice(i, i+1)
        moving = dataset[tuple(selection)].squeeze().compute()
        fft_moving = np.fft.fft2(moving)
        if sub_pixel:
            shift = skimage.registration.phase_cross_correlation(fft_fixed, fft_moving, upsample_factor=1000,
                                                                 space='fourier')[0]
        else:    
            image_product = fft_fixed * fft_moving.conj()
            cc_image = np.fft.fftshift(np.fft.ifft2(image_product))
            shift = np.array(ndimage.maximum_position(cc_image.real))-cc_image.shape[0]/2
        fft_fixed = fft_moving
        relative_drift.append(shift)
    rig_reg, drift = rig_reg_drift(dataset, relative_drift)
    crop_reg, input_crop = crop_image_stack(rig_reg, drift)
    
    rigid_registered = sidpy.Dataset.from_array(crop_reg, 
                                                title='Rigid Registration', 
                                                data_type='IMAGE_STACK',
                                                quantity=dataset.quantity,
                                                units=dataset.units)
    rigid_registered.title = 'Rigid_Registration'
    rigid_registered.source = dataset.title
    rigid_registered.metadata = {'analysis': 'rigid sub-pixel registration', 'drift': drift,
                                 'input_crop': input_crop, 'input_shape': dataset.shape[1:]}
    rigid_registered.metadata['experiment'] = dataset.metadata['experiment'].copy()
    rigid_registered.set_dimension(0, sidpy.Dimension(np.arange(rigid_registered.shape[0]), 
                                          name='frame', units='frame', quantity='time',
                                          dimension_type='temporal'))
    
    array_x = dataset._axes[spatial_dim[0]][input_crop[0]:input_crop[1]].values
    rigid_registered.set_dimension(1, sidpy.Dimension(array_x,
                                          'x', units='nm', quantity='Length',
                                          dimension_type='spatial'))
    array_y = dataset._axes[spatial_dim[1]][input_crop[2]:input_crop[3]].values
    rigid_registered.set_dimension(2, sidpy.Dimension(array_y,
                                          'y', units='nm', quantity='Length',
                                          dimension_type='spatial'))
    rigid_registered.data_type = 'IMAGE_STACK'
    return rigid_registered.rechunk({0: 'auto', 1: -1, 2: -1})


def rig_reg_drift(dset, rel_drift):
    """ Shifting images on top of each other

    Uses relative drift to shift images on top of each other,
    with center image as reference.
    Shifting is done with shift routine of ndimage from scipy.
    This function is used by rigid_registration routine

    Parameters
    ----------
    dset: sidpy.Dataset
        dataset with image_stack
    rel_drift:
        relative_drift from image to image as list of [shiftx, shifty]

    Returns
    -------
    stack: numpy array
    drift: list of drift in pixel
    """

    frame_dim = []
    spatial_dim = []
    selection = []

    for i, axis in dset._axes.items():
        if axis.dimension_type.name == 'SPATIAL':
            spatial_dim.append(i)
            selection.append(slice(None))
        else:
            frame_dim.append(i)
            selection.append(slice(0, 1))

    if len(spatial_dim) != 2:
        print('need two spatial dimensions')
    if len(frame_dim) != 1:
        print('need one frame dimensions')

    rig_reg = np.zeros([dset.shape[frame_dim[0]], dset.shape[spatial_dim[0]], dset.shape[spatial_dim[1]]])

    # absolute drift
    drift = np.array(rel_drift).copy()
    
    drift[0] = [0, 0]
    for i in range(1, drift.shape[0]):
        drift[i] = drift[i - 1] + rel_drift[i]
    center_drift = drift[int(drift.shape[0] / 2)]
    drift = drift - center_drift
    # Shift images
    for i in range(rig_reg.shape[0]):
        selection[frame_dim[0]] = slice(i, i+1)
        # Now we shift
        rig_reg[i, :, :] = ndimage.shift(dset[tuple(selection)].squeeze().compute(),
                                         [drift[i, 0], drift[i, 1]], order=3)
    return rig_reg, drift


def crop_image_stack(rig_reg, drift):
    """Crop images in stack according to drift

    This function is used by rigid_registration routine

    Parameters
    ----------
    rig_reg: numpy array (N,x,y)
    drift: list (2,B)

    Returns
    -------
    numpy array
    """

    xpmin = int(-np.floor(np.min(np.array(drift)[:, 0])))
    xpmax = int(rig_reg.shape[1] - np.ceil(np.max(np.array(drift)[:, 0])))
    ypmin = int(-np.floor(np.min(np.array(drift)[:, 1])))
    ypmax = int(rig_reg.shape[2] - np.ceil(np.max(np.array(drift)[:, 1])))

    return rig_reg[:, xpmin:xpmax, ypmin:ypmax], [xpmin, xpmax, ypmin, ypmax]


class ImageWithLineProfile:
    """Image with line profile"""

    def __init__(self, data, extent, title=''):
        fig, ax = plt.subplots(1, 1)
        self.figure = fig
        self.title = title
        self.line_plot = False
        self.ax = ax
        self.data = data
        self.extent = extent
        self.ax.imshow(data, extent=extent)
        self.ax.set_title(title)
        self.line,  = self.ax.plot([0], [0], color='orange')  # empty line
        self.end_x = self.line.get_xdata()
        self.end_y = self.line.get_ydata()
        self.cid = self.line.figure.canvas.mpl_connect('button_press_event', self)

    def __call__(self, event):
        if event.inaxes != self.line.axes:
            return
        self.start_x = self.end_x
        self.start_y = self.end_y

        self.line.set_data([self.start_x, event.xdata], [self.start_y, event.ydata])
        self.line.figure.canvas.draw()

        self.end_x = event.xdata
        self.end_y = event.ydata

        self.update()

    def update(self):
        if not self.line_plot:
            self.line_plot = True
            self.figure.clear()
            self.ax = self.figure.subplots(2, 1)
            self.ax[0].imshow(self.data, extent=self.extent)
            self.ax[0].set_title(self.title)

            self.line,  = self.ax[0].plot([0], [0], color='orange')  # empty line
            self.line_plot, = self.ax[1].plot([], [], color='orange')
            self.ax[1].set_xlabel('distance [nm]')

        x0 = self.start_x
        x1 = self.end_x
        y0 = self.start_y
        y1 = self.end_y
        length_plot = np.sqrt((x1-x0)**2+(y1-y0)**2)

        num = length_plot*(self.data.shape[0]/self.extent[1])
        x = np.linspace(x0, x1, num)*(self.data.shape[0]/self.extent[1])
        y = np.linspace(y0, y1, num)*(self.data.shape[0]/self.extent[1])

        # Extract the values along the line, using cubic interpolation
        zi2 = ndimage.map_coordinates(self.data.T, np.vstack((x, y)))

        x_axis = np.linspace(0, length_plot, len(zi2))
        self.x = x_axis
        self.z = zi2

        self.line_plot.set_xdata(x_axis)
        self.line_plot.set_ydata(zi2)
        self.ax[1].set_xlim(0, x_axis.max())
        self.ax[1].set_ylim(zi2.min(), zi2.max())
        self.ax[1].draw()


class LineSelector(matplotlib.widgets.PolygonSelector):
    def __init__(self, ax, onselect, line_width=1, **kwargs):
        super().__init__(ax, onselect, **kwargs)
        bounds = ax.viewLim.get_points()
        np.max(bounds[0])
        self.line_verts = np.array([[np.max(bounds[1])/2, np.max(bounds[0])/5], [np.max(bounds[1])/2,
                                                                                 np.max(bounds[0])/5+1],
                                    [np.max(bounds[1])/5, np.max(bounds[0])/2], [np.max(bounds[1])/5,
                                                                                 np.max(bounds[0])/2]])
        self.verts = self.line_verts
        self.line_width = line_width

    def set_linewidth(self, line_width=None):
        if line_width is not None:
            self.line_width = line_width

        m = -(self.line_verts[0, 1]-self.line_verts[3, 1])/(self.line_verts[0, 0]-self.line_verts[3, 0])
        c = 1/np.sqrt(1+m**2)
        s = c*m
        self.line_verts[1] = [self.line_verts[0, 0]+self.line_width*s, self.line_verts[0, 1]+self.line_width*c]
        self.line_verts[2] = [self.line_verts[3, 0]+self.line_width*s, self.line_verts[3, 1]+self.line_width*c]
        
        self.verts = self.line_verts.copy()

    def onmove(self, event):
        super().onmove(event)
        if np.max(np.linalg.norm(self.line_verts-self.verts, axis=1)) > 1:
            self.moved_point = np.argmax(np.linalg.norm(self.line_verts-self.verts, axis=1))
            
            self.new_point = self.verts[self.moved_point]
            moved_point = int(np.floor(self.moved_point/2)*3)
            self.moved_point = moved_point
            self.line_verts[moved_point] = self.new_point
            self.set_linewidth()

def get_profile(dataset, line, spline_order=-1):
    """
    This function extracts a line profile from a given dataset. The line profile is a representation of the data values 
    along a specified line in the dataset. This function works for both image and spectral image data types.

    Args:
        dataset (sidpy.Dataset): The input dataset from which to extract the line profile.
        line (list): A list specifying the line along which the profile should be extracted.
        spline_order (int, optional): The order of the spline interpolation to use. Default is -1, which means no interpolation.

    Returns:
        profile_dataset (sidpy.Dataset): A new sidpy.Dataset containing the line profile.


    """
    xv, yv = get_line_selection_points(line)
    if dataset.data_type.name == 'IMAGE':
        dataset.get_image_dims()
        xv /= dataset.get_dimension_slope(dataset.x)
        yv /= dataset.get_dimension_slope(dataset.y)
        profile = scipy.ndimage.map_coordinates(np.array(dataset), [xv, yv])
        
        profile_dataset = sidpy.Dataset.from_array(profile.sum(axis=0))
        profile_dataset.data_type='spectrum'
        profile_dataset.units = dataset.units
        profile_dataset.quantity = dataset.quantity
        profile_dataset.set_dimension(0, sidpy.Dimension(np.linspace(xv[0,0], xv[-1,-1], profile_dataset.shape[0]), 
                                                  name='x', units=dataset.x.units, quantity=dataset.x.quantity,
                                                  dimension_type='spatial'))

        profile_dataset

    if dataset.data_type.name == 'SPECTRAL_IMAGE':
        spectral_axis = dataset.get_spectral_dims(return_axis=True)[0]
        if spline_order > -1:
            xv, yv, zv = get_line_selection_points_interpolated(line, z_length=dataset.shape[2])
            profile = scipy.ndimage.map_coordinates(np.array(dataset), [xv, yv, zv], order=spline_order)
            profile = profile.sum(axis=0)
            profile = np.stack([profile, profile], axis=1)
            start = xv[0, 0, 0]
        else:
            profile = get_line_profile(np.array(dataset), xv, yv, len(spectral_axis))
            start = xv[0, 0]
        print(profile.shape)
        profile_dataset = sidpy.Dataset.from_array(profile)
        profile_dataset.data_type='spectral_image'
        profile_dataset.units = dataset.units
        profile_dataset.quantity = dataset.quantity
        profile_dataset.set_dimension(0, sidpy.Dimension(np.arange(profile_dataset.shape[0])+start, 
                                                  name='x', units=dataset.x.units, quantity=dataset.x.quantity,
                                                  dimension_type='spatial'))
        profile_dataset.set_dimension(1, sidpy.Dimension([0, 1], 
                                                  name='y', units=dataset.x.units, quantity=dataset.x.quantity,
                                                  dimension_type='spatial'))
        
        profile_dataset.set_dimension(2, spectral_axis)
    return profile_dataset



def get_line_selection_points_interpolated(line, z_length=1):
    
    start_point = line.line_verts[3]
    right_point = line.line_verts[0]
    low_point = line.line_verts[2]

    if start_point[0] > right_point[0]:
        start_point = line.line_verts[0]
        right_point = line.line_verts[3]
        low_point = line.line_verts[1]
    m = (right_point[1] - start_point[1]) / (right_point[0] - start_point[0])
    length_x = int(abs(start_point[0]-right_point[0]))
    length_v = int(np.linalg.norm(start_point-right_point))
    
    linewidth = int(abs(start_point[1]-low_point[1]))
    x = np.linspace(0,length_x, length_v)
    y = np.linspace(0,linewidth, line.line_width)
    if z_length > 1:
        z = np.linspace(0, z_length, z_length)
        xv, yv, zv = np.meshgrid(x, y, np.arange(z_length))
        x = np.atleast_2d(x).repeat(z_length, axis=0).T
        y = np.atleast_2d(y).repeat(z_length, axis=0).T
    else:
        xv, yv = np.meshgrid(x, y)
    
    
    yv = yv + x*m + start_point[1] 
    xv = (xv.swapaxes(0,1) -y*m ).swapaxes(0,1) + start_point[0]

    if z_length > 1:
        return xv, yv, zv
    else:   
        return xv, yv


def get_line_selection_points(line):
    
    start_point = line.line_verts[3]
    right_point = line.line_verts[0]
    low_point = line.line_verts[2]

    if start_point[0] > right_point[0]:
        start_point = line.line_verts[0]
        right_point = line.line_verts[3]
        low_point = line.line_verts[1]
    m = (right_point[1] - start_point[1]) / (right_point[0] - start_point[0])
    length_x = int(abs(start_point[0]-right_point[0]))
    length_v = int(np.linalg.norm(start_point-right_point))
    
    linewidth = int(abs(start_point[1]-low_point[1]))
    x = np.linspace(0,length_x, length_v)
    y = np.linspace(0,linewidth, line.line_width)
    xv, yv = np.meshgrid(x, y)
    
    yy = yv +x*m+start_point[1] 
    xx = (xv.T -y*m ).T + start_point[0]
    
    return xx, yy


def get_line_profile(data, xv, yv, z_length):
    profile = np.zeros([len(xv[0]), 2, z_length])
    for index_x in range(xv.shape[1]):
        for  index_y  in range(xv.shape[0]):
            x = int(xv[index_y, index_x])
            y = int(yv[index_y, index_x])
            if x< data.shape[0] and x>0 and y < data.shape[1] and y>0:
                profile[index_x, 0] +=data[x, y]
    return profile
     

def histogram_plot(image_tags):
    """interactive histogram"""
    nbins = 75
    color_map_list = ['gray', 'viridis', 'jet', 'hot']
    if 'minimum_intensity' not in image_tags:
        image_tags['minimum_intensity'] = image_tags['plotimage'].min()
    minimum_intensity = image_tags['minimum_intensity']
    if 'maximum_intensity' not in image_tags:
        image_tags['maximum_intensity'] = image_tags['plotimage'].max()
    data = image_tags['plotimage']
    vmin = image_tags['minimum_intensity']
    vmax = image_tags['maximum_intensity']
    if 'color_map' not in image_tags:
        image_tags['color_map'] = color_map_list[0]

    cmap = plt.cm.get_cmap(image_tags['color_map'])
    colors = cmap(np.linspace(0., 1., nbins))
    norm2 = mpl.colors.Normalize(vmin=vmin, vmax=vmax)
    hist, bin_edges = np.histogram(data, np.linspace(vmin, vmax, nbins), density=True)

    width = bin_edges[1]-bin_edges[0]

    def onselect(vmin, vmax):
        ax1.clear()
        cmap = plt.cm.get_cmap(image_tags['color_map'])
        colors = cmap(np.linspace(0., 1., nbins))
        norm2 = mpl.colors.Normalize(vmin=vmin, vmax=vmax)
        hist2, bin_edges2 = np.histogram(data, np.linspace(vmin, vmax, nbins), density=True)

        width2 = (bin_edges2[1]-bin_edges2[0])

        for i in range(nbins-1):
            histogram[i].xy = (bin_edges2[i], 0)
            histogram[i].set_height(hist2[i])
            histogram[i].set_width(width2)
            histogram[i].set_facecolor(colors[i])
        ax.set_xlim(vmin, vmax)
        ax.set_ylim(0, hist2.max()*1.01)

        cb1 = mpl.colorbar.ColorbarBase(ax1, cmap=cmap, norm=norm2, orientation='horizontal')

        image_tags['minimum_intensity'] = vmin
        image_tags['maximum_intensity'] = vmax

    def onclick(event):
        global event2
        event2 = event
        print('%s click: button=%d, x=%d, y=%d, xdata=%f, ydata=%f' %
              ('double' if event.dblclick else 'single', event.button,
               event.x, event.y, event.xdata, event.ydata))
        if event.inaxes == ax1:
            if event.button == 3:
                ind = color_map_list.index(image_tags['color_map'])+1
                if ind == len(color_map_list):
                    ind = 0
                image_tags['color_map'] = color_map_list[ind]  # 'viridis'
                vmin = image_tags['minimum_intensity']
                vmax = image_tags['maximum_intensity']
            else:
                vmax = data.max()
                vmin = data.min()
            onselect(vmin, vmax)

    fig2 = plt.figure()

    ax = fig2.add_axes([0., 0.2, 0.9, 0.7])
    ax1 = fig2.add_axes([0., 0.15, 0.9, 0.05])

    histogram = ax.bar(bin_edges[0:-1], hist, width=width, color=colors, edgecolor='black', alpha=0.8)
    onselect(vmin, vmax)
    cb1 = mpl.colorbar.ColorbarBase(ax1, cmap=cmap, norm=norm2, orientation='horizontal')

    rectprops = dict(facecolor='blue', alpha=0.5)

    span = mwidgets.SpanSelector(ax, onselect, 'horizontal', rectprops=rectprops)

    cid = fig2.canvas.mpl_connect('button_press_event', onclick)
    return span


def clean_svd(im, pixel_size=1, source_size=5):
    """De-noising of image by using first component of single value decomposition"""
    patch_size = int(source_size/pixel_size)
    if patch_size < 3:
        patch_size = 3
    patches = image.extract_patches_2d(im, (patch_size, patch_size))
    patches = patches.reshape(patches.shape[0], patches.shape[1]*patches.shape[2])

    num_components = 32

    u, s, v = randomized_svd(patches, num_components)
    u_im_size = int(np.sqrt(u.shape[0]))
    reduced_image = u[:, 0].reshape(u_im_size, u_im_size)
    reduced_image = reduced_image/reduced_image.sum()*im.sum()
    return reduced_image


def rebin(im, binning=2):
    """
    rebin an image by the number of pixels in x and y direction given by binning

    Parameter
    ---------
    image: numpy array in 2 dimensions

    Returns
    -------
    binned image as numpy array
    """
    if len(im.shape) == 2:
        return im.reshape((im.shape[0]//binning, binning, im.shape[1]//binning, binning)).mean(axis=3).mean(1)
    else:
        raise TypeError('not a 2D image')


def cart2pol(points):
    """Cartesian to polar coordinate conversion

    Parameters
    ---------
    points: float or numpy array
        points to be converted (Nx2)

    Returns
    -------
    rho: float or numpy array
        distance
    phi: float or numpy array
        angle
    """

    rho = np.linalg.norm(points[:, 0:2], axis=1)
    phi = np.arctan2(points[:, 1], points[:, 0])
    
    return rho, phi


def pol2cart(rho, phi):
    """Polar to Cartesian coordinate conversion

    Parameters
    ----------
    rho: float or numpy array
        distance
    phi: float or numpy array
        angle

    Returns
    -------
    x: float or numpy array
        x coordinates of converted points(Nx2)
    """

    x = rho * np.cos(phi)
    y = rho * np.sin(phi)
    return x, y


def xy2polar(points, rounding=1e-3):
    """ Conversion from carthesian to polar coordinates

    the angles and distances are sorted by r and then phi
    The indices of this sort is also returned

    Parameters
    ----------
    points: numpy array
        number of points in axis 0 first two elements in axis 1 are x and y
    rounding: int
        optional rounding in significant digits

    Returns
    -------
    r, phi, sorted_indices
    """

    r, phi = cart2pol(points)

    phi = phi  # %np.pi # only positive angles
    r = (np.floor(r/rounding))*rounding  # Remove rounding error differences

    sorted_indices = np.lexsort((phi, r))  # sort first by r and then by phi
    r = r[sorted_indices]
    phi = phi[sorted_indices]

    return r, phi, sorted_indices


def cartesian2polar(x, y, grid, r, t, order=3):
    """Transform cartesian grid to polar grid

    Used by warp
    """

    rr, tt = np.meshgrid(r, t)

    new_x = rr*np.cos(tt)
    new_y = rr*np.sin(tt)

    ix = interp1d(x, np.arange(len(x)))
    iy = interp1d(y, np.arange(len(y)))

    new_ix = ix(new_x.ravel())
    new_iy = iy(new_y.ravel())

    return ndimage.map_coordinates(grid, np.array([new_ix, new_iy]), order=order).reshape(new_x.shape)


def warp(diff, center):
    """Takes a diffraction pattern (as a sidpy dataset)and warps it to a polar grid"""

    # Define original polar grid
    nx = np.shape(diff)[0]
    ny = np.shape(diff)[1]

    # Define center pixel
    pix2nm = np.gradient(diff.u.values)[0]

    x = np.linspace(1, nx, nx, endpoint=True)-center[0]
    y = np.linspace(1, ny, ny, endpoint=True)-center[1]
    z = diff

    # Define new polar grid
    nr = int(min([center[0], center[1], diff.shape[0]-center[0], diff.shape[1]-center[1]])-1)
    nt = 360 * 3

    r = np.linspace(1, nr, nr)
    t = np.linspace(0., np.pi, nt, endpoint=False)

    return cartesian2polar(x, y, z, r, t, order=3).T


def calculate_ctf(wavelength, cs, defocus, k):
    """ Calculate Contrast Transfer Function

    everything in nm

    Parameters
    ----------
    wavelength: float
        deBroglie wavelength of electrons
    cs: float
        spherical aberration coefficient
    defocus: float
        defocus
    k: numpy array
        reciprocal scale

    Returns
    -------
    ctf: numpy array
        contrast transfer function

    """
    ctf = np.sin(np.pi*defocus*wavelength*k**2+0.5*np.pi*cs*wavelength**3*k**4)
    return ctf


def calculate_scherzer(wavelength, cs):
    """
    Calculate the Scherzer defocus. Cs is in mm, lambda is in nm

    # Input and output in nm
    """

    scherzer = -1.155*(cs*wavelength)**0.5  # in m
    return scherzer


def get_rotation(experiment_spots, crystal_spots):
    """Get rotation by comparing spots in diffractogram to diffraction Bragg spots

    Parameter
    ---------
    experiment_spots: numpy array (nx2)
        positions (in 1/nm) of spots in diffractogram
    crystal_spots: numpy array (nx2)
        positions (in 1/nm) of Bragg spots according to kinematic scattering theory

    """

    r_experiment, phi_experiment = cart2pol(experiment_spots)
    
    # get crystal spots of same length and sort them by angle as well
    r_crystal, phi_crystal, crystal_indices = xy2polar(crystal_spots)
    angle_index = np.argmin(np.abs(r_experiment-r_crystal[1]))
    rotation_angle = phi_experiment[angle_index] % (2*np.pi) - phi_crystal[1]
    print(phi_experiment[angle_index])
    st = np.sin(rotation_angle)
    ct = np.cos(rotation_angle)
    rotation_matrix = np.array([[ct, -st], [st, ct]])

    return rotation_matrix, rotation_angle


def calibrate_image_scale(fft_tags, spots_reference, spots_experiment):
    """depreciated get change of scale from comparison of spots to Bragg angles """
    gx = fft_tags['spatial_scale_x']
    gy = fft_tags['spatial_scale_y']

    dist_reference = np.linalg.norm(spots_reference, axis=1)
    distance_experiment = np.linalg.norm(spots_experiment, axis=1)

    first_reflections = abs(distance_experiment - dist_reference.min()) < .2
    print('Evaluate ', first_reflections.sum(), 'reflections')
    closest_exp_reflections = spots_experiment[first_reflections]

    def func(params, xdata, ydata):
        dgx, dgy = params
        return np.sqrt((xdata * dgx) ** 2 + (ydata * dgy) ** 2) - dist_reference.min()

    x0 = [1.001, 0.999]
    [dg, sig] = optimization.leastsq(func, x0, args=(closest_exp_reflections[:, 0], closest_exp_reflections[:, 1]))
    return dg


def align_crystal_reflections(spots, crystals):
    """ Depreciated - use diffraction spots"""

    crystal_reflections_polar = []
    angles = []
    exp_r, exp_phi = cart2pol(spots)  # just in polar coordinates
    spots_polar = np.array([exp_r, exp_phi])

    for i in range(len(crystals)):
        tags = crystals[i]
        r, phi, indices = xy2polar(tags['allowed']['g'])  # sorted by r and phi , only positive angles
        # we mask the experimental values that are found already
        angle = 0.

        angle_i = np.argmin(np.abs(exp_r - r[1]))
        angle = exp_phi[angle_i] - phi[0]
        angles.append(angle)  # Determine rotation angle

        crystal_reflections_polar.append([r, angle + phi, indices])
        tags['allowed']['g_rotated'] = pol2cart(r, angle + phi)
        for spot in tags['allowed']['g']:
            dif = np.linalg.norm(spots[:, 0:2]-spot[0:2], axis=1)
            # print(dif.min())
            if dif.min() < 1.5:
                ind = np.argmin(dif)

    return crystal_reflections_polar, angles


# Deconvolution
def decon_lr(o_image, probe,  verbose=False):
    """
    # This task generates a restored image from an input image and point spread function (PSF) using
    # the algorithm developed independently by Lucy (1974, Astron. J. 79, 745) and Richardson
    # (1972, J. Opt. Soc. Am. 62, 55) and adapted for HST imagery by Snyder
    # (1990, in Restoration of HST Images and Spectra, ST ScI Workshop Proceedings; see also
    # Snyder, Hammoud, & White, JOSA, v. 10, no. 5, May 1993, in press).
    # Additional options developed by Rick White (STScI) are also included.
    #
    # The Lucy-Richardson method can be derived from the maximum likelihood expression for data
    # with a Poisson noise distribution. Thus, it naturally applies to optical imaging data such as HST.
    # The method forces the restored image to be positive, in accord with photon-counting statistics.
    #
    # The Lucy-Richardson algorithm generates a restored image through an iterative method. The essence
    # of the iteration is as follows: the (n+1)th estimate of the restored image is given by the nth estimate
    # of the restored image multiplied by a correction image. That is,
    #
    #                            original data
    #       image    = image    ---------------  * reflect(PSF)
    #            n+1        n     image * PSF
    #                                  n

    # where the *'s represent convolution operators and reflect(PSF) is the reflection of the PSF, i.e.
    # reflect((PSF)(x,y)) = PSF(-x,-y). When the convolutions are carried out using fast Fourier transforms
    # (FFTs), one can use the fact that FFT(reflect(PSF)) = conj(FFT(PSF)), where conj is the complex conjugate
    # operator.
    """

    if len(o_image) < 1:
        return o_image

    if o_image.shape != probe.shape:
        print('Weirdness ', o_image.shape, ' != ', probe.shape)

    probe_c = np.ones(probe.shape, dtype=np.complex64)
    probe_c.real = probe

    error = np.ones(o_image.shape, dtype=np.complex64)
    est = np.ones(o_image.shape, dtype=np.complex64)
    source = np.ones(o_image.shape, dtype=np.complex64)
    o_image = o_image - o_image.min()
    image_mult = o_image.max()
    o_image = o_image / o_image.max()
    source.real = o_image

    response_ft = fftpack.fft2(probe_c)

    

    ap_angle = o_image.metadata['experiment']['convergence_angle']
    if ap_angle > .1:
        ap_angle /= 1000  # now in rad

    e0 = float(o_image.metadata['experiment']['acceleration_voltage'])

    wl = get_wavelength(e0)
    o_image.metadata['experiment']['wavelength'] = wl

    over_d = 2 * ap_angle / wl

    dx = o_image.x[1]-o_image.x[0]
    dk = 1.0 / float(o_image.x[-1])  # last value of x-axis is field of view
    screen_width = 1 / dx

    aperture = np.ones(o_image.shape, dtype=np.complex64)
    # Mask for the aperture before the Fourier transform
    n = o_image.shape[0]
    size_x = o_image.shape[0]
    size_y = o_image.shape[1]
    app_ratio = over_d / screen_width * n

    theta_x = np.array(-size_x / 2. + np.arange(size_x))
    theta_y = np.array(-size_y / 2. + np.arange(size_y))
    t_xv, t_yv = np.meshgrid(theta_x, theta_y)

    tp1 = t_xv ** 2 + t_yv ** 2 >= app_ratio ** 2
    aperture[tp1.T] = 0.
    # print(app_ratio, screen_width, dk)

    progress = tqdm(total=500)
    # de = 100
    dest = 100
    i = 0
    while abs(dest) > 0.001:  # or abs(de)  > .025:
        i += 1
        error_old = np.sum(error.real)
        est_old = est.copy()
        error = source / np.real(fftpack.fftshift(fftpack.ifft2(fftpack.fft2(est) * response_ft)))
        est = est * np.real(fftpack.fftshift(fftpack.ifft2(fftpack.fft2(error) * np.conjugate(response_ft))))
        
        error_new = np.real(np.sum(np.power(error, 2))) - error_old
        dest = np.sum(np.power((est - est_old).real, 2)) / np.sum(est) * 100
        
        if error_old != 0:
            de = error_new / error_old * 1.0
        else:
            de = error_new

        if verbose:
            print(
                ' LR Deconvolution - Iteration: {0:d} Error: {1:.2f} = change: {2:.5f}%, {3:.5f}%'.format(i, error_new,
                                                                                                          de,
                                                                                                          abs(dest)))
        if i > 500:
            dest = 0.0
            print('terminate')
        progress.update(1)
    progress.write(f"converged in {i} iterations")
    print('\n Lucy-Richardson deconvolution converged in ' + str(i) + '  iterations')
    est2 = np.real(fftpack.ifft2(fftpack.fft2(est) * fftpack.fftshift(aperture)))*image_mult
    out_dataset = o_image.like_data(est2)
    out_dataset.title = 'Lucy Richardson deconvolution'
    out_dataset.data_type = 'image'
    return out_dataset
>>>>>>> bb0a0d55
<|MERGE_RESOLUTION|>--- conflicted
+++ resolved
@@ -1,4 +1,3 @@
-<<<<<<< HEAD
 """
 image_tools.py
 by Gerd Duscher, UTK
@@ -1483,1486 +1482,3 @@
     out_dataset.title = 'Lucy Richardson deconvolution'
     out_dataset.data_type = 'image'
     return out_dataset
-=======
-"""
-image_tools.py
-by Gerd Duscher, UTK
-part of pyTEMlib
-MIT license except where stated differently
-"""
-
-import numpy as np
-import matplotlib
-import matplotlib as mpl
-import matplotlib.pylab as plt
-import matplotlib.widgets as mwidgets
-# from matplotlib.widgets import RectangleSelector
-
-import sidpy
-import pyTEMlib.file_tools as ft
-import pyTEMlib.sidpy_tools
-
-from tqdm.auto import trange, tqdm
-
-# import itertools
-from itertools import product
-
-from scipy import fftpack
-import scipy
-# from scipy import signal
-from scipy.interpolate import interp1d  # , interp2d
-import scipy.optimize as optimization
-
-# Multidimensional Image library
-import scipy.ndimage as ndimage
-import scipy.constants as const
-
-# from scipy.spatial import Voronoi, KDTree, cKDTree
-
-import skimage
-
-import skimage.registration as registration
-# from skimage.feature import register_translation  # blob_dog, blob_doh
-from skimage.feature import peak_local_max
-# from skimage.measure import points_in_poly
-
-# our blob detectors from the scipy image package
-from skimage.feature import blob_log  # blob_dog, blob_doh
-
-from sklearn.feature_extraction import image
-from sklearn.utils.extmath import randomized_svd
-from sklearn.cluster import DBSCAN
-
-from collections import Counter
-
-# center diff function
-from skimage.filters import threshold_otsu, sobel
-from scipy.optimize import leastsq
-from sklearn.cluster import DBSCAN
-
-from ase.build import fcc110
-
-from scipy.ndimage import rotate
-from scipy.interpolate import RegularGridInterpolator
-from scipy.signal import fftconvolve
-
-
-_SimpleITK_present = True
-try:
-    import SimpleITK as sitk
-except ImportError:
-    sitk = False
-    _SimpleITK_present = False
-
-if not _SimpleITK_present:
-    print('SimpleITK not installed; Registration Functions for Image Stacks not available\n' +
-          'install with: conda install -c simpleitk simpleitk ')
-
-
-def get_atomic_pseudo_potential(fov, atoms, size=512, rotation=0):
-    # Big assumption: the atoms are not near the edge of the unit cell
-    # If any atoms are close to the edge (ex. [0,0]) then the potential will be clipped
-    # before calling the function, shift the atoms to the center of the unit cell
-
-    pixel_size = fov / size
-    max_size = int(size * np.sqrt(2) + 1)  # Maximum size to accommodate rotation
-
-    # Create unit cell potential
-    positions = atoms.get_positions()[:, :2]
-    atomic_numbers = atoms.get_atomic_numbers()
-    unit_cell_size = atoms.cell.cellpar()[:2]
-
-    unit_cell_potential = np.zeros((max_size, max_size))
-    for pos, atomic_number in zip(positions, atomic_numbers):
-        x = pos[0] / pixel_size
-        y = pos[1] / pixel_size
-        atom_width = 0.5  # Angstrom
-        gauss_width = atom_width/pixel_size # important for images at various fov.  Room for improvement with theory
-        gauss = pyTEMlib.probe_tools.make_gauss(max_size, max_size, width = gauss_width, x0=x, y0=y)
-        unit_cell_potential += gauss * atomic_number  # gauss is already normalized to 1
-
-    # Create interpolation function for unit cell potential
-    x_grid = np.linspace(0, fov * max_size / size, max_size)
-    y_grid = np.linspace(0, fov * max_size / size, max_size)
-    interpolator = RegularGridInterpolator((x_grid, y_grid), unit_cell_potential, bounds_error=False, fill_value=0)
-
-    # Vectorized computation of the full potential map with max_size
-    x_coords, y_coords = np.meshgrid(np.linspace(0, fov, max_size), np.linspace(0, fov, max_size), indexing="ij")
-    xtal_x = x_coords % unit_cell_size[0]
-    xtal_y = y_coords % unit_cell_size[1]
-    potential_map = interpolator((xtal_x.ravel(), xtal_y.ravel())).reshape(max_size, max_size)
-
-    # Rotate and crop the potential map
-    potential_map = rotate(potential_map, rotation, reshape=False)
-    center = potential_map.shape[0] // 2
-    potential_map = potential_map[center - size // 2:center + size // 2, center - size // 2:center + size // 2]
-
-    potential_map = scipy.ndimage.gaussian_filter(potential_map,3)
-
-    return potential_map
-
-def convolve_probe(ab, potential):
-    # the pixel sizes should be the exact same as the potential
-    final_sizes = potential.shape
-
-    # Perform FFT-based convolution
-    pad_height = pad_width = potential.shape[0] // 2
-    potential = np.pad(potential, ((pad_height, pad_height), (pad_width, pad_width)), mode='constant')
-
-    probe, A_k, chi = pyTEMlib.probe_tools.get_probe(ab, potential.shape[0], potential.shape[1],  scale = 'mrad', verbose= False)
-    
-
-    convolved = fftconvolve(potential, probe, mode='same')
-
-    # Crop to original potential size
-    start_row = pad_height
-    start_col = pad_width
-    end_row = start_row + final_sizes[0]
-    end_col = start_col + final_sizes[1]
-
-    image = convolved[start_row:end_row, start_col:end_col]   
-
-    return probe, image
-
-
-# Wavelength in 1/nm
-def get_wavelength(e0):
-    """
-    Calculates the relativistic corrected de Broglie wave length of an electron
-
-    Parameters
-    ----------
-    e0: float
-      acceleration voltage in volt
-
-    Returns
-    -------
-    wave length in 1/nm
-    """
-
-    eV = const.e * e0
-    return const.h/np.sqrt(2*const.m_e*eV*(1+eV/(2*const.m_e*const.c**2)))*10**9
-
-
-def fourier_transform(dset: sidpy.Dataset) -> sidpy.Dataset:
-    """
-        Reads information into dictionary 'tags', performs 'FFT', and provides a smoothed FT and reciprocal
-        and intensity limits for visualization.
-
-        Parameters
-        ----------
-        dset: sidpy.Dataset
-            image
-
-        Returns
-        -------
-        fft_dset: sidpy.Dataset
-            Fourier transform with correct dimensions
-
-        Example
-        -------
-        >>> fft_dataset = fourier_transform(sidpy_dataset)
-        >>> fft_dataset.plot()
-    """
-
-    assert isinstance(dset, sidpy.Dataset), 'Expected a sidpy Dataset'
-
-    selection = []
-    image_dim = []
-    # image_dim = get_image_dims(sidpy.DimensionTypes.SPATIAL)
-
-    if dset.data_type == sidpy.DataType.IMAGE_STACK:
-        image_dim = dset.get_image_dims()
-        stack_dim = dset.get_dimensions_by_type('TEMPORAL')
-
-        if len(image_dim) != 2:
-            raise ValueError('need at least two SPATIAL dimension for an image stack')
-
-        for i in range(dset.ndim):
-            if i in image_dim:
-                selection.append(slice(None))
-            if len(stack_dim) == 0:
-                stack_dim = i
-                selection.append(slice(None))
-            elif i in stack_dim:
-                stack_dim = i
-                selection.append(slice(None))
-            else:
-                selection.append(slice(0, 1))
-
-        image_stack = np.squeeze(np.array(dset)[selection])
-        new_image = np.sum(np.array(image_stack), axis=stack_dim)
-    elif dset.data_type == sidpy.DataType.IMAGE:
-        new_image = np.array(dset)
-    else:
-        return
-
-    new_image = new_image - new_image.min()
-    
-    fft_transform = (np.fft.fftshift(np.fft.fft2(new_image)))
-
-    image_dims = pyTEMlib.sidpy_tools.get_image_dims(dset)
-
-    units_x = '1/' + dset._axes[image_dims[0]].units
-    units_y = '1/' + dset._axes[image_dims[1]].units
-
-    fft_dset = sidpy.Dataset.from_array(fft_transform)
-    fft_dset.quantity = dset.quantity
-    fft_dset.units = 'a.u.'
-    fft_dset.data_type = 'IMAGE'
-    fft_dset.source = dset.title
-    fft_dset.modality = 'fft'
-
-    fft_dset.set_dimension(0, sidpy.Dimension(np.fft.fftshift(np.fft.fftfreq(new_image.shape[0],
-                                                                             d=dset.get_dimension_slope(dset.x))),
-
-                                              name='u', units=units_x, dimension_type='RECIPROCAL',
-                                              quantity='reciprocal_length'))
-    fft_dset.set_dimension(1, sidpy.Dimension(np.fft.fftshift(np.fft.fftfreq(new_image.shape[1],
-                                                                             d=dset.get_dimension_slope(dset.y))),
-                                              name='v', units=units_y, dimension_type='RECIPROCAL',
-                                              quantity='reciprocal_length'))
-
-    return fft_dset
-
-
-def power_spectrum(dset, smoothing=3):
-    """
-    Calculate power spectrum
-
-    Parameters
-    ----------
-    dset: sidpy.Dataset
-        image
-    smoothing: int
-        Gaussian smoothing
-
-    Returns
-    -------
-    power_spec: sidpy.Dataset
-        power spectrum with correct dimensions
-
-    """
-
-    fft_transform = fourier_transform(dset)  # dset.fft()
-    fft_mag = np.abs(fft_transform)
-    fft_mag2 = ndimage.gaussian_filter(fft_mag, sigma=(smoothing, smoothing), order=0)
-
-    power_spec = fft_transform.like_data(np.log(1.+fft_mag2))
-
-    # prepare mask
-    x, y = np.meshgrid(power_spec.v.values, power_spec.u.values)
-    mask = np.zeros(power_spec.shape)
-
-    mask_spot = x ** 2 + y ** 2 > 1 ** 2
-    mask = mask + mask_spot
-    mask_spot = x ** 2 + y ** 2 < 11 ** 2
-    mask = mask + mask_spot
-
-    mask[np.where(mask == 1)] = 0  # just in case of overlapping disks
-
-    minimum_intensity = np.array(power_spec)[np.where(mask == 2)].min() * 0.95
-    maximum_intensity = np.array(power_spec)[np.where(mask == 2)].max() * 1.05
-    power_spec.metadata = {'fft': {'smoothing': smoothing,
-                                   'minimum_intensity': minimum_intensity, 'maximum_intensity': maximum_intensity}}
-    power_spec.title = 'power spectrum ' + power_spec.source
-
-    return power_spec
-
-
-def diffractogram_spots(dset, spot_threshold, return_center=True, eps=0.1):
-    """Find spots in diffractogram and sort them by distance from center
-
-    Uses blob_log from scipy.spatial
-
-    Parameters
-    ----------
-    dset: sidpy.Dataset
-        diffractogram
-    spot_threshold: float
-        threshold for blob finder
-    return_center: bool, optional
-        return center of image if true
-    eps: float, optional
-        threshold for blob finder
-
-    Returns
-    -------
-    spots: numpy array
-        sorted position (x,y) and radius (r) of all spots
-    """
-
-    # spot detection (for future reference there is no symmetry assumed here)
-    data = np.array(np.log(1+np.abs(dset)))
-    data = data - data.min()
-    data = data/data.max()
-    # some images are strange and blob_log does not work on the power spectrum
-    try:
-        spots_random = blob_log(data, max_sigma=5, threshold=spot_threshold)
-    except ValueError:
-        spots_random = peak_local_max(np.array(data.T), min_distance=3, threshold_rel=spot_threshold)
-        spots_random = np.hstack(spots_random, np.zeros((spots_random.shape[0], 1)))
-            
-    print(f'Found {spots_random.shape[0]} reflections')
-
-    # Needed for conversion from pixel to Reciprocal space
-    rec_scale = np.array([dset.get_dimension_slope(dset.u), dset.get_dimension_slope(dset.v)])
-    spots_random[:, :2] = spots_random[:, :2]*rec_scale+[dset.u.values[0], dset.v.values[0]]
-    # sort reflections
-    spots_random[:, 2] = np.linalg.norm(spots_random[:, 0:2], axis=1)
-    spots_index = np.argsort(spots_random[:, 2])
-    spots = spots_random[spots_index]
-    # third row is angles
-    spots[:, 2] = np.arctan2(spots[:, 0], spots[:, 1])
-
-    center = [0, 0]
-
-    if return_center:
-        points = spots[:, 0:2]
-
-        # Calculate the midpoints between all points
-        reshaped_points = points[:, np.newaxis, :]
-        midpoints = (reshaped_points + reshaped_points.transpose(1, 0, 2)) / 2.0
-        midpoints = midpoints.reshape(-1, 2)
-
-        # Find the most dense cluster of midpoints
-        dbscan = DBSCAN(eps=eps, min_samples=2)
-        labels = dbscan.fit_predict(midpoints)
-        cluster_counter = Counter(labels)
-        largest_cluster_label = max(cluster_counter, key=cluster_counter.get)
-        largest_cluster_points = midpoints[labels == largest_cluster_label]
-
-        # Average of these midpoints must be the center
-        center = np.mean(largest_cluster_points, axis=0)
-
-    return spots, center
-
-
-def center_diffractogram(dset, return_plot = True, smoothing = 1, min_samples = 10, beamstop_size = 0.1):
-    try:
-        diff = np.array(dset).T.astype(np.float16)
-        diff[diff < 0] = 0
-        threshold = threshold_otsu(diff)
-        binary = (diff > threshold).astype(float)
-        smoothed_image = ndimage.gaussian_filter(binary, sigma=smoothing) # Smooth before edge detection
-        smooth_threshold = threshold_otsu(smoothed_image)
-        smooth_binary = (smoothed_image > smooth_threshold).astype(float)
-
-        # add a circle to mask the beamstop
-        x, y = np.meshgrid(np.arange(dset.shape[0]), np.arange(dset.shape[1]))
-        circle = (x - dset.shape[0] / 2) ** 2 + (y - dset.shape[1] / 2) ** 2 < (beamstop_size * dset.shape[0] / 2) ** 2
-        smooth_binary[circle] = 1
-        
-        # Find the edges using the Sobel operator
-        edges = sobel(smooth_binary)
-        edge_points = np.argwhere(edges)
-
-        # Use DBSCAN to cluster the edge points
-        db = DBSCAN(eps=10, min_samples=min_samples).fit(edge_points)
-        labels = db.labels_
-        if len(set(labels)) == 1:
-            raise ValueError("DBSCAN clustering resulted in only one group, check the parameters.")
-
-        # Get the largest group of edge points
-        unique, counts = np.unique(labels, return_counts=True)
-        counts = dict(zip(unique, counts))
-        largest_group = max(counts, key=counts.get)
-        edge_points = edge_points[labels == largest_group]
-
-        # Fit a circle to the diffraction ring
-        def calc_distance(c, x, y):
-            Ri = np.sqrt((x - c[0])**2 + (y - c[1])**2)
-            return Ri - Ri.mean()
-        x_m = np.mean(edge_points[:, 1])
-        y_m = np.mean(edge_points[:, 0])
-        center_guess = x_m, y_m
-        center, ier = leastsq(calc_distance, center_guess, args=(edge_points[:, 1], edge_points[:, 0]))
-        mean_radius = np.mean(calc_distance(center, edge_points[:, 1], edge_points[:, 0])) + np.sqrt((edge_points[:, 1] - center[0])**2 + (edge_points[:, 0] - center[1])**2).mean()
-    
-    finally:
-        if return_plot:
-            fig, ax = plt.subplots(1, 5, figsize=(14, 4), sharex=True, sharey=True)
-            ax[0].set_title('Diffractogram')
-            ax[0].imshow(dset.T, cmap='viridis')
-            ax[1].set_title('Otsu Binary Image')
-            ax[1].imshow(binary, cmap='gray')
-            ax[2].set_title('Smoothed Binary Image')
-            ax[2].imshow(smoothed_image, cmap='gray')
-
-            ax[3].set_title('Smoothed Binary Image')
-            ax[3].imshow(smooth_binary, cmap='gray')
-            ax[4].set_title('Edge Detection and Fitting')
-            ax[4].imshow(edges, cmap='gray')
-            ax[4].scatter(center[0], center[1], c='r', s=10)
-            circle = plt.Circle(center, mean_radius, color='red', fill=False)
-            ax[4].add_artist(circle)
-            for axis in ax:
-                axis.axis('off')
-            fig.tight_layout()
-          
-    return center
-
-
-def adaptive_fourier_filter(dset, spots, low_pass=3, reflection_radius=0.3):
-    """
-    Use spots in diffractogram for a Fourier Filter
-
-    Parameters:
-    -----------
-    dset: sidpy.Dataset
-        image to be filtered
-    spots: np.ndarray(N,2)
-        sorted spots in diffractogram in 1/nm
-    low_pass:  float
-        low pass filter in center of diffractogram in 1/nm
-    reflection_radius:  float
-        radius of masked reflections in 1/nm
-
-    Output:
-    -------
-            Fourier filtered image
-    """
-
-    if not isinstance(dset, sidpy.Dataset):
-        raise TypeError('We need a sidpy.Dataset')
-    fft_transform = fourier_transform(dset)
-
-    # prepare mask
-    x, y = np.meshgrid(fft_transform.v.values, fft_transform.u.values)
-    mask = np.zeros(dset.shape)
-
-    # mask reflections
-    for spot in spots:
-        mask_spot = (x - spot[1]) ** 2 + (y - spot[0]) ** 2 < reflection_radius ** 2  # make a spot
-        mask = mask + mask_spot  # add spot to mask
-
-    # mask zero region larger (low-pass filter = intensity variations)
-    mask_spot = x ** 2 + y ** 2 < low_pass ** 2
-    mask = mask + mask_spot
-    mask[np.where(mask > 1)] = 1
-    fft_filtered = np.array(fft_transform * mask)
-
-    filtered_image = dset.like_data(np.fft.ifft2(np.fft.fftshift(fft_filtered)).real)
-    filtered_image.title = 'Fourier filtered ' + dset.title
-    filtered_image.source = dset.title
-    filtered_image.metadata = {'analysis': 'adaptive fourier filtered', 'spots': spots,
-                               'low_pass': low_pass, 'reflection_radius': reflection_radius}
-    return filtered_image
-
-
-def rotational_symmetry_diffractogram(spots):
-    """ Test rotational symmetry of diffraction spots"""
-
-    rotation_symmetry = []
-    for n in [2, 3, 4, 6]:
-        cc = np.array(
-            [[np.cos(2 * np.pi / n), np.sin(2 * np.pi / n), 0], [-np.sin(2 * np.pi / n), np.cos(2 * np.pi / n), 0],
-             [0, 0, 1]])
-        sym_spots = np.dot(spots, cc)
-        dif = []
-        for p0, p1 in product(sym_spots[:, 0:2], spots[:, 0:2]):
-            dif.append(np.linalg.norm(p0 - p1))
-        dif = np.array(sorted(dif))
-
-        if dif[int(spots.shape[0] * .7)] < 0.2:
-            rotation_symmetry.append(n)
-    return rotation_symmetry
-
-#####################################################
-# Registration Functions
-#####################################################
-
-
-def complete_registration(main_dataset, storage_channel=None):
-    """Rigid and then non-rigid (demon) registration
-
-    Performs rigid and then non-rigid registration, please see individual functions:
-    - rigid_registration
-    - demon_registration
-
-    Parameters
-    ----------
-    main_dataset: sidpy.Dataset
-        dataset of data_type 'IMAGE_STACK' to be registered
-    storage_channel: h5py.Group
-        optional - location in hdf5 file to store datasets
-
-    Returns
-    -------
-    non_rigid_registered: sidpy.Dataset
-    rigid_registered_dataset: sidpy.Dataset
-
-    """
-
-    if not isinstance(main_dataset, sidpy.Dataset):
-        raise TypeError('We need a sidpy.Dataset')
-    if main_dataset.data_type.name != 'IMAGE_STACK':
-        raise TypeError('Registration makes only sense for an image stack')
-
-    print('Rigid_Registration')
-
-    rigid_registered_dataset = rigid_registration(main_dataset)
-
-    print(rigid_registered_dataset)
-    rigid_registered_dataset.data_type = 'IMAGE_STACK'
-    print('Non-Rigid_Registration')
-
-    non_rigid_registered = demon_registration(rigid_registered_dataset)
-    return non_rigid_registered, rigid_registered_dataset
-
-
-def demon_registration(dataset, verbose=False):
-    """
-    Diffeomorphic Demon Non-Rigid Registration
-
-    Depends on:
-        simpleITK and numpy
-    Please Cite: http://www.simpleitk.org/SimpleITK/project/parti.html
-    and T. Vercauteren, X. Pennec, A. Perchant and N. Ayache
-    Diffeomorphic Demons Using ITK\'s Finite Difference Solver Hierarchy
-    The Insight Journal, http://hdl.handle.net/1926/510 2007
-
-    Parameters
-    ----------
-    dataset: sidpy.Dataset
-        stack of image after rigid registration and cropping
-    verbose: boolean
-        optional for increased output
-    Returns
-    -------
-        dem_reg: stack of images with non-rigid registration
-
-    Example
-    -------
-    dem_reg = demon_reg(stack_dataset, verbose=False)
-    """
-
-    if not isinstance(dataset, sidpy.Dataset):
-        raise TypeError('We need a sidpy.Dataset')
-    if dataset.data_type.name != 'IMAGE_STACK':
-        raise TypeError('Registration makes only sense for an image stack')
-
-    dem_reg = np.zeros(dataset.shape)
-    nimages = dataset.shape[0]
-    if verbose:
-        print(nimages)
-    # create fixed image by summing over rigid registration
-
-    fixed_np = np.average(np.array(dataset), axis=0)
-
-    if not _SimpleITK_present:
-        print('This feature is not available: \n Please install simpleITK with: conda install simpleitk -c simpleitk')
-
-    fixed = sitk.GetImageFromArray(fixed_np)
-    fixed = sitk.DiscreteGaussian(fixed, 2.0)
-
-    # demons = sitk.SymmetricForcesDemonsRegistrationFilter()
-    demons = sitk.DiffeomorphicDemonsRegistrationFilter()
-
-    demons.SetNumberOfIterations(200)
-    demons.SetStandardDeviations(1.0)
-
-    resampler = sitk.ResampleImageFilter()
-    resampler.SetReferenceImage(fixed)
-    resampler.SetInterpolator(sitk.sitkBSpline)
-    resampler.SetDefaultPixelValue(0)
-
-    for i in trange(nimages):
-        moving = sitk.GetImageFromArray(dataset[i])
-        moving_f = sitk.DiscreteGaussian(moving, 2.0)
-        displacement_field = demons.Execute(fixed, moving_f)
-        out_tx = sitk.DisplacementFieldTransform(displacement_field)
-        resampler.SetTransform(out_tx)
-        out = resampler.Execute(moving)
-        dem_reg[i, :, :] = sitk.GetArrayFromImage(out)
-
-    print(':-)')
-    print('You have successfully completed Diffeomorphic Demons Registration')
-
-    demon_registered = dataset.like_data(dem_reg)
-    demon_registered.title = 'Non-Rigid Registration'
-    demon_registered.source = dataset.title
-
-    demon_registered.metadata = {'analysis': 'non-rigid demon registration'}
-    demon_registered.metadata['experiment'] = dataset.metadata['experiment'].copy()
-    if 'input_crop' in dataset.metadata:
-        demon_registered.metadata['input_crop'] = dataset.metadata['input_crop']
-    if 'input_shape' in dataset.metadata:
-        demon_registered.metadata['input_shape'] = dataset.metadata['input_shape']
-    demon_registered.metadata['input_dataset'] = dataset.source
-    demon_registered.data_type = 'IMAGE_STACK'
-    return demon_registered
-
-
-###############################
-# Rigid Registration New 05/09/2020
-
-def rigid_registration(dataset, sub_pixel=True):
-    """
-    Rigid registration of image stack with pixel accuracy
-
-    Uses simple cross_correlation
-    (we determine drift from one image to next)
-
-    Parameters
-    ----------
-    dataset: sidpy.Dataset
-        sidpy dataset with image_stack dataset
-
-    Returns
-    -------
-    rigid_registered: sidpy.Dataset
-        Registered Stack and drift (with respect to center image)
-    """
-    
-    if not isinstance(dataset, sidpy.Dataset):
-        raise TypeError('We need a sidpy.Dataset')
-    if dataset.data_type.name != 'IMAGE_STACK':
-        raise TypeError('Registration makes only sense for an image stack')
-    
-    frame_dim = []
-    spatial_dim = []
-    selection = []
-    
-    for i, axis in dataset._axes.items():
-        if axis.dimension_type.name == 'SPATIAL':
-            spatial_dim.append(i)
-            selection.append(slice(None))
-        else:
-            frame_dim.append(i)
-            selection.append(slice(0, 1))
-    
-    if len(spatial_dim) != 2:
-        print('need two spatial dimensions')
-    if len(frame_dim) != 1:
-        print('need one frame dimensions')
-    
-    nopix = dataset.shape[spatial_dim[0]]
-    nopiy = dataset.shape[spatial_dim[1]]
-    nimages = dataset.shape[frame_dim[0]]
-    
-    print('Stack contains ', nimages, ' images, each with', nopix, ' pixels in x-direction and ', nopiy,
-          ' pixels in y-direction')
-    
-    fixed = dataset[tuple(selection)].squeeze().compute()
-    fft_fixed = np.fft.fft2(fixed)
-    
-    relative_drift = [[0., 0.]]
-    
-    for i in trange(nimages):
-        selection[frame_dim[0]] = slice(i, i+1)
-        moving = dataset[tuple(selection)].squeeze().compute()
-        fft_moving = np.fft.fft2(moving)
-        if sub_pixel:
-            shift = skimage.registration.phase_cross_correlation(fft_fixed, fft_moving, upsample_factor=1000,
-                                                                 space='fourier')[0]
-        else:    
-            image_product = fft_fixed * fft_moving.conj()
-            cc_image = np.fft.fftshift(np.fft.ifft2(image_product))
-            shift = np.array(ndimage.maximum_position(cc_image.real))-cc_image.shape[0]/2
-        fft_fixed = fft_moving
-        relative_drift.append(shift)
-    rig_reg, drift = rig_reg_drift(dataset, relative_drift)
-    crop_reg, input_crop = crop_image_stack(rig_reg, drift)
-    
-    rigid_registered = sidpy.Dataset.from_array(crop_reg, 
-                                                title='Rigid Registration', 
-                                                data_type='IMAGE_STACK',
-                                                quantity=dataset.quantity,
-                                                units=dataset.units)
-    rigid_registered.title = 'Rigid_Registration'
-    rigid_registered.source = dataset.title
-    rigid_registered.metadata = {'analysis': 'rigid sub-pixel registration', 'drift': drift,
-                                 'input_crop': input_crop, 'input_shape': dataset.shape[1:]}
-    rigid_registered.metadata['experiment'] = dataset.metadata['experiment'].copy()
-    rigid_registered.set_dimension(0, sidpy.Dimension(np.arange(rigid_registered.shape[0]), 
-                                          name='frame', units='frame', quantity='time',
-                                          dimension_type='temporal'))
-    
-    array_x = dataset._axes[spatial_dim[0]][input_crop[0]:input_crop[1]].values
-    rigid_registered.set_dimension(1, sidpy.Dimension(array_x,
-                                          'x', units='nm', quantity='Length',
-                                          dimension_type='spatial'))
-    array_y = dataset._axes[spatial_dim[1]][input_crop[2]:input_crop[3]].values
-    rigid_registered.set_dimension(2, sidpy.Dimension(array_y,
-                                          'y', units='nm', quantity='Length',
-                                          dimension_type='spatial'))
-    rigid_registered.data_type = 'IMAGE_STACK'
-    return rigid_registered.rechunk({0: 'auto', 1: -1, 2: -1})
-
-
-def rig_reg_drift(dset, rel_drift):
-    """ Shifting images on top of each other
-
-    Uses relative drift to shift images on top of each other,
-    with center image as reference.
-    Shifting is done with shift routine of ndimage from scipy.
-    This function is used by rigid_registration routine
-
-    Parameters
-    ----------
-    dset: sidpy.Dataset
-        dataset with image_stack
-    rel_drift:
-        relative_drift from image to image as list of [shiftx, shifty]
-
-    Returns
-    -------
-    stack: numpy array
-    drift: list of drift in pixel
-    """
-
-    frame_dim = []
-    spatial_dim = []
-    selection = []
-
-    for i, axis in dset._axes.items():
-        if axis.dimension_type.name == 'SPATIAL':
-            spatial_dim.append(i)
-            selection.append(slice(None))
-        else:
-            frame_dim.append(i)
-            selection.append(slice(0, 1))
-
-    if len(spatial_dim) != 2:
-        print('need two spatial dimensions')
-    if len(frame_dim) != 1:
-        print('need one frame dimensions')
-
-    rig_reg = np.zeros([dset.shape[frame_dim[0]], dset.shape[spatial_dim[0]], dset.shape[spatial_dim[1]]])
-
-    # absolute drift
-    drift = np.array(rel_drift).copy()
-    
-    drift[0] = [0, 0]
-    for i in range(1, drift.shape[0]):
-        drift[i] = drift[i - 1] + rel_drift[i]
-    center_drift = drift[int(drift.shape[0] / 2)]
-    drift = drift - center_drift
-    # Shift images
-    for i in range(rig_reg.shape[0]):
-        selection[frame_dim[0]] = slice(i, i+1)
-        # Now we shift
-        rig_reg[i, :, :] = ndimage.shift(dset[tuple(selection)].squeeze().compute(),
-                                         [drift[i, 0], drift[i, 1]], order=3)
-    return rig_reg, drift
-
-
-def crop_image_stack(rig_reg, drift):
-    """Crop images in stack according to drift
-
-    This function is used by rigid_registration routine
-
-    Parameters
-    ----------
-    rig_reg: numpy array (N,x,y)
-    drift: list (2,B)
-
-    Returns
-    -------
-    numpy array
-    """
-
-    xpmin = int(-np.floor(np.min(np.array(drift)[:, 0])))
-    xpmax = int(rig_reg.shape[1] - np.ceil(np.max(np.array(drift)[:, 0])))
-    ypmin = int(-np.floor(np.min(np.array(drift)[:, 1])))
-    ypmax = int(rig_reg.shape[2] - np.ceil(np.max(np.array(drift)[:, 1])))
-
-    return rig_reg[:, xpmin:xpmax, ypmin:ypmax], [xpmin, xpmax, ypmin, ypmax]
-
-
-class ImageWithLineProfile:
-    """Image with line profile"""
-
-    def __init__(self, data, extent, title=''):
-        fig, ax = plt.subplots(1, 1)
-        self.figure = fig
-        self.title = title
-        self.line_plot = False
-        self.ax = ax
-        self.data = data
-        self.extent = extent
-        self.ax.imshow(data, extent=extent)
-        self.ax.set_title(title)
-        self.line,  = self.ax.plot([0], [0], color='orange')  # empty line
-        self.end_x = self.line.get_xdata()
-        self.end_y = self.line.get_ydata()
-        self.cid = self.line.figure.canvas.mpl_connect('button_press_event', self)
-
-    def __call__(self, event):
-        if event.inaxes != self.line.axes:
-            return
-        self.start_x = self.end_x
-        self.start_y = self.end_y
-
-        self.line.set_data([self.start_x, event.xdata], [self.start_y, event.ydata])
-        self.line.figure.canvas.draw()
-
-        self.end_x = event.xdata
-        self.end_y = event.ydata
-
-        self.update()
-
-    def update(self):
-        if not self.line_plot:
-            self.line_plot = True
-            self.figure.clear()
-            self.ax = self.figure.subplots(2, 1)
-            self.ax[0].imshow(self.data, extent=self.extent)
-            self.ax[0].set_title(self.title)
-
-            self.line,  = self.ax[0].plot([0], [0], color='orange')  # empty line
-            self.line_plot, = self.ax[1].plot([], [], color='orange')
-            self.ax[1].set_xlabel('distance [nm]')
-
-        x0 = self.start_x
-        x1 = self.end_x
-        y0 = self.start_y
-        y1 = self.end_y
-        length_plot = np.sqrt((x1-x0)**2+(y1-y0)**2)
-
-        num = length_plot*(self.data.shape[0]/self.extent[1])
-        x = np.linspace(x0, x1, num)*(self.data.shape[0]/self.extent[1])
-        y = np.linspace(y0, y1, num)*(self.data.shape[0]/self.extent[1])
-
-        # Extract the values along the line, using cubic interpolation
-        zi2 = ndimage.map_coordinates(self.data.T, np.vstack((x, y)))
-
-        x_axis = np.linspace(0, length_plot, len(zi2))
-        self.x = x_axis
-        self.z = zi2
-
-        self.line_plot.set_xdata(x_axis)
-        self.line_plot.set_ydata(zi2)
-        self.ax[1].set_xlim(0, x_axis.max())
-        self.ax[1].set_ylim(zi2.min(), zi2.max())
-        self.ax[1].draw()
-
-
-class LineSelector(matplotlib.widgets.PolygonSelector):
-    def __init__(self, ax, onselect, line_width=1, **kwargs):
-        super().__init__(ax, onselect, **kwargs)
-        bounds = ax.viewLim.get_points()
-        np.max(bounds[0])
-        self.line_verts = np.array([[np.max(bounds[1])/2, np.max(bounds[0])/5], [np.max(bounds[1])/2,
-                                                                                 np.max(bounds[0])/5+1],
-                                    [np.max(bounds[1])/5, np.max(bounds[0])/2], [np.max(bounds[1])/5,
-                                                                                 np.max(bounds[0])/2]])
-        self.verts = self.line_verts
-        self.line_width = line_width
-
-    def set_linewidth(self, line_width=None):
-        if line_width is not None:
-            self.line_width = line_width
-
-        m = -(self.line_verts[0, 1]-self.line_verts[3, 1])/(self.line_verts[0, 0]-self.line_verts[3, 0])
-        c = 1/np.sqrt(1+m**2)
-        s = c*m
-        self.line_verts[1] = [self.line_verts[0, 0]+self.line_width*s, self.line_verts[0, 1]+self.line_width*c]
-        self.line_verts[2] = [self.line_verts[3, 0]+self.line_width*s, self.line_verts[3, 1]+self.line_width*c]
-        
-        self.verts = self.line_verts.copy()
-
-    def onmove(self, event):
-        super().onmove(event)
-        if np.max(np.linalg.norm(self.line_verts-self.verts, axis=1)) > 1:
-            self.moved_point = np.argmax(np.linalg.norm(self.line_verts-self.verts, axis=1))
-            
-            self.new_point = self.verts[self.moved_point]
-            moved_point = int(np.floor(self.moved_point/2)*3)
-            self.moved_point = moved_point
-            self.line_verts[moved_point] = self.new_point
-            self.set_linewidth()
-
-def get_profile(dataset, line, spline_order=-1):
-    """
-    This function extracts a line profile from a given dataset. The line profile is a representation of the data values 
-    along a specified line in the dataset. This function works for both image and spectral image data types.
-
-    Args:
-        dataset (sidpy.Dataset): The input dataset from which to extract the line profile.
-        line (list): A list specifying the line along which the profile should be extracted.
-        spline_order (int, optional): The order of the spline interpolation to use. Default is -1, which means no interpolation.
-
-    Returns:
-        profile_dataset (sidpy.Dataset): A new sidpy.Dataset containing the line profile.
-
-
-    """
-    xv, yv = get_line_selection_points(line)
-    if dataset.data_type.name == 'IMAGE':
-        dataset.get_image_dims()
-        xv /= dataset.get_dimension_slope(dataset.x)
-        yv /= dataset.get_dimension_slope(dataset.y)
-        profile = scipy.ndimage.map_coordinates(np.array(dataset), [xv, yv])
-        
-        profile_dataset = sidpy.Dataset.from_array(profile.sum(axis=0))
-        profile_dataset.data_type='spectrum'
-        profile_dataset.units = dataset.units
-        profile_dataset.quantity = dataset.quantity
-        profile_dataset.set_dimension(0, sidpy.Dimension(np.linspace(xv[0,0], xv[-1,-1], profile_dataset.shape[0]), 
-                                                  name='x', units=dataset.x.units, quantity=dataset.x.quantity,
-                                                  dimension_type='spatial'))
-
-        profile_dataset
-
-    if dataset.data_type.name == 'SPECTRAL_IMAGE':
-        spectral_axis = dataset.get_spectral_dims(return_axis=True)[0]
-        if spline_order > -1:
-            xv, yv, zv = get_line_selection_points_interpolated(line, z_length=dataset.shape[2])
-            profile = scipy.ndimage.map_coordinates(np.array(dataset), [xv, yv, zv], order=spline_order)
-            profile = profile.sum(axis=0)
-            profile = np.stack([profile, profile], axis=1)
-            start = xv[0, 0, 0]
-        else:
-            profile = get_line_profile(np.array(dataset), xv, yv, len(spectral_axis))
-            start = xv[0, 0]
-        print(profile.shape)
-        profile_dataset = sidpy.Dataset.from_array(profile)
-        profile_dataset.data_type='spectral_image'
-        profile_dataset.units = dataset.units
-        profile_dataset.quantity = dataset.quantity
-        profile_dataset.set_dimension(0, sidpy.Dimension(np.arange(profile_dataset.shape[0])+start, 
-                                                  name='x', units=dataset.x.units, quantity=dataset.x.quantity,
-                                                  dimension_type='spatial'))
-        profile_dataset.set_dimension(1, sidpy.Dimension([0, 1], 
-                                                  name='y', units=dataset.x.units, quantity=dataset.x.quantity,
-                                                  dimension_type='spatial'))
-        
-        profile_dataset.set_dimension(2, spectral_axis)
-    return profile_dataset
-
-
-
-def get_line_selection_points_interpolated(line, z_length=1):
-    
-    start_point = line.line_verts[3]
-    right_point = line.line_verts[0]
-    low_point = line.line_verts[2]
-
-    if start_point[0] > right_point[0]:
-        start_point = line.line_verts[0]
-        right_point = line.line_verts[3]
-        low_point = line.line_verts[1]
-    m = (right_point[1] - start_point[1]) / (right_point[0] - start_point[0])
-    length_x = int(abs(start_point[0]-right_point[0]))
-    length_v = int(np.linalg.norm(start_point-right_point))
-    
-    linewidth = int(abs(start_point[1]-low_point[1]))
-    x = np.linspace(0,length_x, length_v)
-    y = np.linspace(0,linewidth, line.line_width)
-    if z_length > 1:
-        z = np.linspace(0, z_length, z_length)
-        xv, yv, zv = np.meshgrid(x, y, np.arange(z_length))
-        x = np.atleast_2d(x).repeat(z_length, axis=0).T
-        y = np.atleast_2d(y).repeat(z_length, axis=0).T
-    else:
-        xv, yv = np.meshgrid(x, y)
-    
-    
-    yv = yv + x*m + start_point[1] 
-    xv = (xv.swapaxes(0,1) -y*m ).swapaxes(0,1) + start_point[0]
-
-    if z_length > 1:
-        return xv, yv, zv
-    else:   
-        return xv, yv
-
-
-def get_line_selection_points(line):
-    
-    start_point = line.line_verts[3]
-    right_point = line.line_verts[0]
-    low_point = line.line_verts[2]
-
-    if start_point[0] > right_point[0]:
-        start_point = line.line_verts[0]
-        right_point = line.line_verts[3]
-        low_point = line.line_verts[1]
-    m = (right_point[1] - start_point[1]) / (right_point[0] - start_point[0])
-    length_x = int(abs(start_point[0]-right_point[0]))
-    length_v = int(np.linalg.norm(start_point-right_point))
-    
-    linewidth = int(abs(start_point[1]-low_point[1]))
-    x = np.linspace(0,length_x, length_v)
-    y = np.linspace(0,linewidth, line.line_width)
-    xv, yv = np.meshgrid(x, y)
-    
-    yy = yv +x*m+start_point[1] 
-    xx = (xv.T -y*m ).T + start_point[0]
-    
-    return xx, yy
-
-
-def get_line_profile(data, xv, yv, z_length):
-    profile = np.zeros([len(xv[0]), 2, z_length])
-    for index_x in range(xv.shape[1]):
-        for  index_y  in range(xv.shape[0]):
-            x = int(xv[index_y, index_x])
-            y = int(yv[index_y, index_x])
-            if x< data.shape[0] and x>0 and y < data.shape[1] and y>0:
-                profile[index_x, 0] +=data[x, y]
-    return profile
-     
-
-def histogram_plot(image_tags):
-    """interactive histogram"""
-    nbins = 75
-    color_map_list = ['gray', 'viridis', 'jet', 'hot']
-    if 'minimum_intensity' not in image_tags:
-        image_tags['minimum_intensity'] = image_tags['plotimage'].min()
-    minimum_intensity = image_tags['minimum_intensity']
-    if 'maximum_intensity' not in image_tags:
-        image_tags['maximum_intensity'] = image_tags['plotimage'].max()
-    data = image_tags['plotimage']
-    vmin = image_tags['minimum_intensity']
-    vmax = image_tags['maximum_intensity']
-    if 'color_map' not in image_tags:
-        image_tags['color_map'] = color_map_list[0]
-
-    cmap = plt.cm.get_cmap(image_tags['color_map'])
-    colors = cmap(np.linspace(0., 1., nbins))
-    norm2 = mpl.colors.Normalize(vmin=vmin, vmax=vmax)
-    hist, bin_edges = np.histogram(data, np.linspace(vmin, vmax, nbins), density=True)
-
-    width = bin_edges[1]-bin_edges[0]
-
-    def onselect(vmin, vmax):
-        ax1.clear()
-        cmap = plt.cm.get_cmap(image_tags['color_map'])
-        colors = cmap(np.linspace(0., 1., nbins))
-        norm2 = mpl.colors.Normalize(vmin=vmin, vmax=vmax)
-        hist2, bin_edges2 = np.histogram(data, np.linspace(vmin, vmax, nbins), density=True)
-
-        width2 = (bin_edges2[1]-bin_edges2[0])
-
-        for i in range(nbins-1):
-            histogram[i].xy = (bin_edges2[i], 0)
-            histogram[i].set_height(hist2[i])
-            histogram[i].set_width(width2)
-            histogram[i].set_facecolor(colors[i])
-        ax.set_xlim(vmin, vmax)
-        ax.set_ylim(0, hist2.max()*1.01)
-
-        cb1 = mpl.colorbar.ColorbarBase(ax1, cmap=cmap, norm=norm2, orientation='horizontal')
-
-        image_tags['minimum_intensity'] = vmin
-        image_tags['maximum_intensity'] = vmax
-
-    def onclick(event):
-        global event2
-        event2 = event
-        print('%s click: button=%d, x=%d, y=%d, xdata=%f, ydata=%f' %
-              ('double' if event.dblclick else 'single', event.button,
-               event.x, event.y, event.xdata, event.ydata))
-        if event.inaxes == ax1:
-            if event.button == 3:
-                ind = color_map_list.index(image_tags['color_map'])+1
-                if ind == len(color_map_list):
-                    ind = 0
-                image_tags['color_map'] = color_map_list[ind]  # 'viridis'
-                vmin = image_tags['minimum_intensity']
-                vmax = image_tags['maximum_intensity']
-            else:
-                vmax = data.max()
-                vmin = data.min()
-            onselect(vmin, vmax)
-
-    fig2 = plt.figure()
-
-    ax = fig2.add_axes([0., 0.2, 0.9, 0.7])
-    ax1 = fig2.add_axes([0., 0.15, 0.9, 0.05])
-
-    histogram = ax.bar(bin_edges[0:-1], hist, width=width, color=colors, edgecolor='black', alpha=0.8)
-    onselect(vmin, vmax)
-    cb1 = mpl.colorbar.ColorbarBase(ax1, cmap=cmap, norm=norm2, orientation='horizontal')
-
-    rectprops = dict(facecolor='blue', alpha=0.5)
-
-    span = mwidgets.SpanSelector(ax, onselect, 'horizontal', rectprops=rectprops)
-
-    cid = fig2.canvas.mpl_connect('button_press_event', onclick)
-    return span
-
-
-def clean_svd(im, pixel_size=1, source_size=5):
-    """De-noising of image by using first component of single value decomposition"""
-    patch_size = int(source_size/pixel_size)
-    if patch_size < 3:
-        patch_size = 3
-    patches = image.extract_patches_2d(im, (patch_size, patch_size))
-    patches = patches.reshape(patches.shape[0], patches.shape[1]*patches.shape[2])
-
-    num_components = 32
-
-    u, s, v = randomized_svd(patches, num_components)
-    u_im_size = int(np.sqrt(u.shape[0]))
-    reduced_image = u[:, 0].reshape(u_im_size, u_im_size)
-    reduced_image = reduced_image/reduced_image.sum()*im.sum()
-    return reduced_image
-
-
-def rebin(im, binning=2):
-    """
-    rebin an image by the number of pixels in x and y direction given by binning
-
-    Parameter
-    ---------
-    image: numpy array in 2 dimensions
-
-    Returns
-    -------
-    binned image as numpy array
-    """
-    if len(im.shape) == 2:
-        return im.reshape((im.shape[0]//binning, binning, im.shape[1]//binning, binning)).mean(axis=3).mean(1)
-    else:
-        raise TypeError('not a 2D image')
-
-
-def cart2pol(points):
-    """Cartesian to polar coordinate conversion
-
-    Parameters
-    ---------
-    points: float or numpy array
-        points to be converted (Nx2)
-
-    Returns
-    -------
-    rho: float or numpy array
-        distance
-    phi: float or numpy array
-        angle
-    """
-
-    rho = np.linalg.norm(points[:, 0:2], axis=1)
-    phi = np.arctan2(points[:, 1], points[:, 0])
-    
-    return rho, phi
-
-
-def pol2cart(rho, phi):
-    """Polar to Cartesian coordinate conversion
-
-    Parameters
-    ----------
-    rho: float or numpy array
-        distance
-    phi: float or numpy array
-        angle
-
-    Returns
-    -------
-    x: float or numpy array
-        x coordinates of converted points(Nx2)
-    """
-
-    x = rho * np.cos(phi)
-    y = rho * np.sin(phi)
-    return x, y
-
-
-def xy2polar(points, rounding=1e-3):
-    """ Conversion from carthesian to polar coordinates
-
-    the angles and distances are sorted by r and then phi
-    The indices of this sort is also returned
-
-    Parameters
-    ----------
-    points: numpy array
-        number of points in axis 0 first two elements in axis 1 are x and y
-    rounding: int
-        optional rounding in significant digits
-
-    Returns
-    -------
-    r, phi, sorted_indices
-    """
-
-    r, phi = cart2pol(points)
-
-    phi = phi  # %np.pi # only positive angles
-    r = (np.floor(r/rounding))*rounding  # Remove rounding error differences
-
-    sorted_indices = np.lexsort((phi, r))  # sort first by r and then by phi
-    r = r[sorted_indices]
-    phi = phi[sorted_indices]
-
-    return r, phi, sorted_indices
-
-
-def cartesian2polar(x, y, grid, r, t, order=3):
-    """Transform cartesian grid to polar grid
-
-    Used by warp
-    """
-
-    rr, tt = np.meshgrid(r, t)
-
-    new_x = rr*np.cos(tt)
-    new_y = rr*np.sin(tt)
-
-    ix = interp1d(x, np.arange(len(x)))
-    iy = interp1d(y, np.arange(len(y)))
-
-    new_ix = ix(new_x.ravel())
-    new_iy = iy(new_y.ravel())
-
-    return ndimage.map_coordinates(grid, np.array([new_ix, new_iy]), order=order).reshape(new_x.shape)
-
-
-def warp(diff, center):
-    """Takes a diffraction pattern (as a sidpy dataset)and warps it to a polar grid"""
-
-    # Define original polar grid
-    nx = np.shape(diff)[0]
-    ny = np.shape(diff)[1]
-
-    # Define center pixel
-    pix2nm = np.gradient(diff.u.values)[0]
-
-    x = np.linspace(1, nx, nx, endpoint=True)-center[0]
-    y = np.linspace(1, ny, ny, endpoint=True)-center[1]
-    z = diff
-
-    # Define new polar grid
-    nr = int(min([center[0], center[1], diff.shape[0]-center[0], diff.shape[1]-center[1]])-1)
-    nt = 360 * 3
-
-    r = np.linspace(1, nr, nr)
-    t = np.linspace(0., np.pi, nt, endpoint=False)
-
-    return cartesian2polar(x, y, z, r, t, order=3).T
-
-
-def calculate_ctf(wavelength, cs, defocus, k):
-    """ Calculate Contrast Transfer Function
-
-    everything in nm
-
-    Parameters
-    ----------
-    wavelength: float
-        deBroglie wavelength of electrons
-    cs: float
-        spherical aberration coefficient
-    defocus: float
-        defocus
-    k: numpy array
-        reciprocal scale
-
-    Returns
-    -------
-    ctf: numpy array
-        contrast transfer function
-
-    """
-    ctf = np.sin(np.pi*defocus*wavelength*k**2+0.5*np.pi*cs*wavelength**3*k**4)
-    return ctf
-
-
-def calculate_scherzer(wavelength, cs):
-    """
-    Calculate the Scherzer defocus. Cs is in mm, lambda is in nm
-
-    # Input and output in nm
-    """
-
-    scherzer = -1.155*(cs*wavelength)**0.5  # in m
-    return scherzer
-
-
-def get_rotation(experiment_spots, crystal_spots):
-    """Get rotation by comparing spots in diffractogram to diffraction Bragg spots
-
-    Parameter
-    ---------
-    experiment_spots: numpy array (nx2)
-        positions (in 1/nm) of spots in diffractogram
-    crystal_spots: numpy array (nx2)
-        positions (in 1/nm) of Bragg spots according to kinematic scattering theory
-
-    """
-
-    r_experiment, phi_experiment = cart2pol(experiment_spots)
-    
-    # get crystal spots of same length and sort them by angle as well
-    r_crystal, phi_crystal, crystal_indices = xy2polar(crystal_spots)
-    angle_index = np.argmin(np.abs(r_experiment-r_crystal[1]))
-    rotation_angle = phi_experiment[angle_index] % (2*np.pi) - phi_crystal[1]
-    print(phi_experiment[angle_index])
-    st = np.sin(rotation_angle)
-    ct = np.cos(rotation_angle)
-    rotation_matrix = np.array([[ct, -st], [st, ct]])
-
-    return rotation_matrix, rotation_angle
-
-
-def calibrate_image_scale(fft_tags, spots_reference, spots_experiment):
-    """depreciated get change of scale from comparison of spots to Bragg angles """
-    gx = fft_tags['spatial_scale_x']
-    gy = fft_tags['spatial_scale_y']
-
-    dist_reference = np.linalg.norm(spots_reference, axis=1)
-    distance_experiment = np.linalg.norm(spots_experiment, axis=1)
-
-    first_reflections = abs(distance_experiment - dist_reference.min()) < .2
-    print('Evaluate ', first_reflections.sum(), 'reflections')
-    closest_exp_reflections = spots_experiment[first_reflections]
-
-    def func(params, xdata, ydata):
-        dgx, dgy = params
-        return np.sqrt((xdata * dgx) ** 2 + (ydata * dgy) ** 2) - dist_reference.min()
-
-    x0 = [1.001, 0.999]
-    [dg, sig] = optimization.leastsq(func, x0, args=(closest_exp_reflections[:, 0], closest_exp_reflections[:, 1]))
-    return dg
-
-
-def align_crystal_reflections(spots, crystals):
-    """ Depreciated - use diffraction spots"""
-
-    crystal_reflections_polar = []
-    angles = []
-    exp_r, exp_phi = cart2pol(spots)  # just in polar coordinates
-    spots_polar = np.array([exp_r, exp_phi])
-
-    for i in range(len(crystals)):
-        tags = crystals[i]
-        r, phi, indices = xy2polar(tags['allowed']['g'])  # sorted by r and phi , only positive angles
-        # we mask the experimental values that are found already
-        angle = 0.
-
-        angle_i = np.argmin(np.abs(exp_r - r[1]))
-        angle = exp_phi[angle_i] - phi[0]
-        angles.append(angle)  # Determine rotation angle
-
-        crystal_reflections_polar.append([r, angle + phi, indices])
-        tags['allowed']['g_rotated'] = pol2cart(r, angle + phi)
-        for spot in tags['allowed']['g']:
-            dif = np.linalg.norm(spots[:, 0:2]-spot[0:2], axis=1)
-            # print(dif.min())
-            if dif.min() < 1.5:
-                ind = np.argmin(dif)
-
-    return crystal_reflections_polar, angles
-
-
-# Deconvolution
-def decon_lr(o_image, probe,  verbose=False):
-    """
-    # This task generates a restored image from an input image and point spread function (PSF) using
-    # the algorithm developed independently by Lucy (1974, Astron. J. 79, 745) and Richardson
-    # (1972, J. Opt. Soc. Am. 62, 55) and adapted for HST imagery by Snyder
-    # (1990, in Restoration of HST Images and Spectra, ST ScI Workshop Proceedings; see also
-    # Snyder, Hammoud, & White, JOSA, v. 10, no. 5, May 1993, in press).
-    # Additional options developed by Rick White (STScI) are also included.
-    #
-    # The Lucy-Richardson method can be derived from the maximum likelihood expression for data
-    # with a Poisson noise distribution. Thus, it naturally applies to optical imaging data such as HST.
-    # The method forces the restored image to be positive, in accord with photon-counting statistics.
-    #
-    # The Lucy-Richardson algorithm generates a restored image through an iterative method. The essence
-    # of the iteration is as follows: the (n+1)th estimate of the restored image is given by the nth estimate
-    # of the restored image multiplied by a correction image. That is,
-    #
-    #                            original data
-    #       image    = image    ---------------  * reflect(PSF)
-    #            n+1        n     image * PSF
-    #                                  n
-
-    # where the *'s represent convolution operators and reflect(PSF) is the reflection of the PSF, i.e.
-    # reflect((PSF)(x,y)) = PSF(-x,-y). When the convolutions are carried out using fast Fourier transforms
-    # (FFTs), one can use the fact that FFT(reflect(PSF)) = conj(FFT(PSF)), where conj is the complex conjugate
-    # operator.
-    """
-
-    if len(o_image) < 1:
-        return o_image
-
-    if o_image.shape != probe.shape:
-        print('Weirdness ', o_image.shape, ' != ', probe.shape)
-
-    probe_c = np.ones(probe.shape, dtype=np.complex64)
-    probe_c.real = probe
-
-    error = np.ones(o_image.shape, dtype=np.complex64)
-    est = np.ones(o_image.shape, dtype=np.complex64)
-    source = np.ones(o_image.shape, dtype=np.complex64)
-    o_image = o_image - o_image.min()
-    image_mult = o_image.max()
-    o_image = o_image / o_image.max()
-    source.real = o_image
-
-    response_ft = fftpack.fft2(probe_c)
-
-    
-
-    ap_angle = o_image.metadata['experiment']['convergence_angle']
-    if ap_angle > .1:
-        ap_angle /= 1000  # now in rad
-
-    e0 = float(o_image.metadata['experiment']['acceleration_voltage'])
-
-    wl = get_wavelength(e0)
-    o_image.metadata['experiment']['wavelength'] = wl
-
-    over_d = 2 * ap_angle / wl
-
-    dx = o_image.x[1]-o_image.x[0]
-    dk = 1.0 / float(o_image.x[-1])  # last value of x-axis is field of view
-    screen_width = 1 / dx
-
-    aperture = np.ones(o_image.shape, dtype=np.complex64)
-    # Mask for the aperture before the Fourier transform
-    n = o_image.shape[0]
-    size_x = o_image.shape[0]
-    size_y = o_image.shape[1]
-    app_ratio = over_d / screen_width * n
-
-    theta_x = np.array(-size_x / 2. + np.arange(size_x))
-    theta_y = np.array(-size_y / 2. + np.arange(size_y))
-    t_xv, t_yv = np.meshgrid(theta_x, theta_y)
-
-    tp1 = t_xv ** 2 + t_yv ** 2 >= app_ratio ** 2
-    aperture[tp1.T] = 0.
-    # print(app_ratio, screen_width, dk)
-
-    progress = tqdm(total=500)
-    # de = 100
-    dest = 100
-    i = 0
-    while abs(dest) > 0.001:  # or abs(de)  > .025:
-        i += 1
-        error_old = np.sum(error.real)
-        est_old = est.copy()
-        error = source / np.real(fftpack.fftshift(fftpack.ifft2(fftpack.fft2(est) * response_ft)))
-        est = est * np.real(fftpack.fftshift(fftpack.ifft2(fftpack.fft2(error) * np.conjugate(response_ft))))
-        
-        error_new = np.real(np.sum(np.power(error, 2))) - error_old
-        dest = np.sum(np.power((est - est_old).real, 2)) / np.sum(est) * 100
-        
-        if error_old != 0:
-            de = error_new / error_old * 1.0
-        else:
-            de = error_new
-
-        if verbose:
-            print(
-                ' LR Deconvolution - Iteration: {0:d} Error: {1:.2f} = change: {2:.5f}%, {3:.5f}%'.format(i, error_new,
-                                                                                                          de,
-                                                                                                          abs(dest)))
-        if i > 500:
-            dest = 0.0
-            print('terminate')
-        progress.update(1)
-    progress.write(f"converged in {i} iterations")
-    print('\n Lucy-Richardson deconvolution converged in ' + str(i) + '  iterations')
-    est2 = np.real(fftpack.ifft2(fftpack.fft2(est) * fftpack.fftshift(aperture)))*image_mult
-    out_dataset = o_image.like_data(est2)
-    out_dataset.title = 'Lucy Richardson deconvolution'
-    out_dataset.data_type = 'image'
-    return out_dataset
->>>>>>> bb0a0d55
