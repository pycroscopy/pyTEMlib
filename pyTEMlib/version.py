"""
version
"""
<<<<<<< HEAD
_version = '0.2024.05.0'
__version__ = _version
_time = '2024-04-11 19:58:26'
=======
_version = '0.2024.02.2'
__version__ = _version
_time = '2024-02-26 19:58:26'
>>>>>>> ad8a2090
<|MERGE_RESOLUTION|>--- conflicted
+++ resolved
@@ -1,12 +1,6 @@
 """
 version
 """
-<<<<<<< HEAD
 _version = '0.2024.05.0'
 __version__ = _version
-_time = '2024-04-11 19:58:26'
-=======
-_version = '0.2024.02.2'
-__version__ = _version
-_time = '2024-02-26 19:58:26'
->>>>>>> ad8a2090
+_time = '2024-05-30 19:58:26'