name: build

env:

  PYTHON_MAIN_VERSION: 3.12
  
on:
  pull_request:
    branches:
      - '*'
  push:
    branches:
      - '*'
    tags:
        - '*'

jobs:
  build-linux:
    runs-on: ubuntu-latest
    strategy:
      max-parallel: 5
      matrix:

        python-version: ['3.9', '3.10', '3.11', '3.12']

    steps:
    - uses: actions/checkout@v3
      
    - name: Set up Python ${{ matrix.python-version }}
      
      uses: actions/setup-python@v3
      with:
        python-version: ${{ matrix.python-version }}
    - name: Install dependencies
      run: |
        sudo apt-get update -qq
        python -m pip install --upgrade pip
        python -m pip install flake8 pytest coveralls
        if [ -f requirements.txt ]; then pip install -r requirements.txt; fi
        
    - name: install package
      run: |
        pip install .
        pip list
    
    - name: Lint with flake8
      run: |
        # stop the build if there are Python syntax errors or undefined names
        flake8 . --count --select=E9,F63,F7,F82 --show-source --statistics
        # exit-zero treats all errors as warnings. The GitHub editor is 127 chars wide
        flake8 . --count --exit-zero --max-complexity=10 --max-line-length=127 --statistics
    
    - name: Generate coverage report
      run: |
        pip install pytest
        pip install pytest-cov
        pytest --cov=./ --cov-report=xml
        
    - name: Upload coverage to Codecov
      if: ${{ matrix.python-version == env.PYTHON_MAIN_VERSION }}
      uses: codecov/codecov-action@v3
      with:
        token: ${{ secrets.CODECOV_TOKEN }}
        files: ./coverage.xml
        # directory: ./coverage/reports/
        flags: unittests
        env_vars: OS,PYTHON
        name: codecov-umbrella
        fail_ci_if_error: true
        # path_to_write_report: ./coverage/codecov_report.txt
        verbose: true
      
    - name: Upload to PyPi
      if: startsWith( github.ref, 'refs/tags') && matrix.python-version == env.PYTHON_MAIN_VERSION
      env: 
        PYPI_TOKEN_PASSWORD: ${{ secrets.API_TOKEN_PYPI2 }}
      run: |
<<<<<<< HEAD
        pip install twine
        pip install build
=======
        pip install wheel, twine, build
>>>>>>> 30e0be47
        python -m build --sdist --wheel
        twine upload --username "__token__" --password $PYPI_TOKEN_PASSWORD dist/*<|MERGE_RESOLUTION|>--- conflicted
+++ resolved
@@ -75,11 +75,8 @@
       env: 
         PYPI_TOKEN_PASSWORD: ${{ secrets.API_TOKEN_PYPI2 }}
       run: |
-<<<<<<< HEAD
+
         pip install twine
         pip install build
-=======
-        pip install wheel, twine, build
->>>>>>> 30e0be47
         python -m build --sdist --wheel
         twine upload --username "__token__" --password $PYPI_TOKEN_PASSWORD dist/*